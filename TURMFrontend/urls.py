--- conflicted
+++ resolved
@@ -21,11 +21,7 @@
 urlpatterns = [
     path("admin/", admin.site.urls),
     path("interactiveTest/", include("interactiveTest.urls")),
-<<<<<<< HEAD
-    path("observations/", include("observations.urls")),
     path("authentication/", include("authentication.urls")),
-=======
     path("observation_data/", include("observation_data.urls")),
->>>>>>> f553f092
     path("", include("root.urls")),
 ]