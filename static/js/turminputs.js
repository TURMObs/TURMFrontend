--- conflicted
+++ resolved
@@ -95,7 +95,7 @@
 }
 /**
  * Abstract handler for date time related inputs
- * @param format nested Array of index and character that is present in format. e.g. [[4, '-'], [7, '-']] for yyyy-mm-dd
+ * @param format nested Array of index and character that is present in format. e.g. [[2, ':']] for hh:mm
  */
 function abstractDateTimeInputHandler(format) {
   const target = event.target;
@@ -120,12 +120,6 @@
  * @returns string
  */
 function enforceDateTimeRules(val, format) {
-<<<<<<< HEAD
-  val = sanitize(val, /\d/g)
-  for (let [separatorIndex, separatorCharacter] of format) {
-    if (val.length < separatorIndex + 1) return val;
-    val = val.slice(0,separatorIndex) + separatorCharacter + val.slice(separatorIndex);
-=======
   val = sanitize(val, /\d/g);
   for (let [seperatorIndex, seperatorCharacter] of format) {
     if (val.length < seperatorIndex + 1) return val;
@@ -133,7 +127,6 @@
       val.slice(0, seperatorIndex) +
       seperatorCharacter +
       val.slice(seperatorIndex);
->>>>>>> c9848834
   }
   return val;
 }
