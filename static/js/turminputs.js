--- conflicted
+++ resolved
@@ -71,14 +71,7 @@
   for (let input of dependent_inputs) {
     const hide_el = !Array.from(input.getAttribute(dependency_type).split(" ")).some(el => el === dependency);
     let parent = input.parentElement;
-<<<<<<< HEAD
-    if (parent.classList.contains("radio_input_div")) {
-=======
-    const local_inputs = Array.from(parent.children).filter(
-      (el) => el.tagName === "INPUT",
-    );
-    if (parent.classList.contains("checkbox-input-div")) {
->>>>>>> bcaebf0f
+    if (parent.classList.contains("radio-input-div")) {
       parent = input.parentElement.parentElement;
     }
     if (hide_el) {
@@ -92,7 +85,6 @@
   }
   to_call_later.forEach(callable => callable.click())
 }
-
 
 function update_date_dependency(el) {
   const end = document.getElementById(el.id.replace(RegExp("start"), "end"));
