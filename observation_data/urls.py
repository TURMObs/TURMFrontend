from django.urls import path

from observation_data.views import (
    create_observation,
    delete_observation,
    edit_observation,
)

urlpatterns = [
    path("create/", create_observation),
<<<<<<< HEAD
    path("delete/", delete_observation, name="delete-observation"),
=======
    path("delete/<int:observation_id>", delete_observation, name="delete-observation"),
>>>>>>> 45c81a86
    path(
        "edit/<int:observation_id>",
        edit_observation,
    ),
]<|MERGE_RESOLUTION|>--- conflicted
+++ resolved
@@ -8,11 +8,7 @@
 
 urlpatterns = [
     path("create/", create_observation),
-<<<<<<< HEAD
-    path("delete/", delete_observation, name="delete-observation"),
-=======
     path("delete/<int:observation_id>", delete_observation, name="delete-observation"),
->>>>>>> 45c81a86
     path(
         "edit/<int:observation_id>",
         edit_observation,
