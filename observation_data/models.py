"""
All database models for the observation requests, targets and observatories.
"""

from django.core.validators import RegexValidator
from django.db import models
from polymorphic.models import PolymorphicModel

from TURMFrontend import settings


class ObservationType(models.TextChoices):
    IMAGING = "Imaging"
    EXOPLANET = "Exoplanet"
    VARIABLE = "Variable"
    MONITORING = "Monitor"
    EXPERT = "Expert"


class ObservationStatus(models.TextChoices):
    PENDING = "Pending Upload"
    UPLOADED = "Uploaded"
    ERROR = "Error"
    COMPLETED = "Completed"
    PENDING_DELETION = "Pending Deletion"
<<<<<<< HEAD
    FAILED = "Failed"
=======
    PENDING_COMPLETION = "Pending Completion"
>>>>>>> 1fa9d298


class CelestialTarget(models.Model):
    """
    Model for the celestial targets that can be observed.
    """

    name = models.CharField(
        max_length=100,
        validators=[RegexValidator(r"^\S*$", message="No spaces allowed")],
    )
    catalog_id = models.CharField(
        max_length=100,
        blank=True,
        validators=[RegexValidator(r"^\S*$", message="No spaces allowed")],
    )
    ra = models.CharField(max_length=25)
    dec = models.CharField(max_length=25)


class ExposureSettings(models.Model):
    """
    Model for the exposure settings that can be used for the observations.
    """

    gain = models.IntegerField()
    offset = models.IntegerField()
    binning = models.IntegerField()
    subframe = models.DecimalField(max_digits=5, decimal_places=4)


class Filter(models.Model):
    """
    Model for the filters that can be used for the observations.
    """

    filter_type = models.CharField(db_column="type", max_length=6, primary_key=True)
    moon_separation_angle = models.DecimalField(max_digits=5, decimal_places=2)
    moon_separation_width = models.IntegerField()

    def __str__(self):
        return self.filter_type


class Observatory(models.Model):
    """
    Model for the observatories that can be used for the observations.
    """

    name = models.CharField(max_length=100, primary_key=True)
    horizon_offset = models.DecimalField(max_digits=5, decimal_places=2)
    min_stars = models.IntegerField()
    max_HFR = models.DecimalField(max_digits=5, decimal_places=2)
    max_guide_error = models.DecimalField(max_digits=15, decimal_places=2)
    filter_set = models.ManyToManyField(Filter, related_name="observatories")
    exposure_settings = models.ManyToManyField(
        ExposureSettings,
        through="ObservatoryExposureSettings",
        related_name="observatories",
    )

    def __str__(self):
        return self.name


class ObservatoryExposureSettings(models.Model):
    """
    Model for the many-to-many relationship between observatories and exposure settings.
    """

    observatory = models.ForeignKey(
        Observatory, on_delete=models.CASCADE, db_column="observatory"
    )
    exposure_settings = models.ForeignKey(ExposureSettings, on_delete=models.CASCADE)
    observation_type = models.CharField(choices=ObservationType, db_column="type")


class AbstractObservation(PolymorphicModel):
    """
    Abstract class for the different types of observations including common fields.
    Note that this means that each observation will have a corresponding row in the AbstractObservation table.
    """

    observatory = models.ForeignKey(
        Observatory,
        on_delete=models.SET_NULL,
        related_name="+",  # prevents backward relation
        db_column="observatory",
        null=True,
    )
    target = models.ForeignKey(
        CelestialTarget,
        on_delete=models.PROTECT,
        related_name="+",  # prevents backward relation
    )
    user = models.ForeignKey(settings.AUTH_USER_MODEL, on_delete=models.CASCADE)
    created_at = models.DateTimeField()
    observation_type = models.CharField(choices=ObservationType, db_column="type")
    project_status = models.CharField(choices=ObservationStatus)
    project_completion = models.DecimalField(max_digits=5, decimal_places=2)
    priority = models.IntegerField()
    exposure_time = models.DecimalField(max_digits=10, decimal_places=2)
    filter_set = models.ManyToManyField(Filter, related_name="observations")


class ImagingObservation(AbstractObservation):
    frames_per_filter = models.IntegerField()


class ExoplanetObservation(AbstractObservation):
    start_observation = models.DateTimeField()
    end_observation = models.DateTimeField()


class VariableObservation(AbstractObservation):
    minimum_altitude = models.DecimalField(max_digits=5, decimal_places=2)
    frames_per_filter = models.IntegerField()


class ScheduledObservation(AbstractObservation):
    class Meta:
        abstract = True

    start_scheduling = models.DateField(blank=True, null=True)
    end_scheduling = models.DateField(blank=True, null=True)
    next_upload = models.DateField(blank=True, null=True)
    cadence = models.IntegerField(blank=True, null=True)


class MonitoringObservation(ScheduledObservation):
    minimum_altitude = models.DecimalField(max_digits=5, decimal_places=2)
    frames_per_filter = models.IntegerField()


class ExpertObservation(ScheduledObservation):
    frames_per_filter = models.IntegerField()
    dither_every = models.IntegerField()
    binning = models.IntegerField()
    subframe = models.DecimalField(max_digits=5, decimal_places=4)
    gain = models.IntegerField()
    offset = models.IntegerField()
    start_observation = models.DateTimeField(blank=True, null=True)
    end_observation = models.DateTimeField(blank=True, null=True)
    start_observation_time = models.TimeField(blank=True, null=True)
    end_observation_time = models.TimeField(blank=True, null=True)
    moon_separation_angle = models.DecimalField(max_digits=5, decimal_places=2)
    moon_separation_width = models.IntegerField()
    minimum_altitude = models.DecimalField(max_digits=5, decimal_places=2)


class DefaultRequestSettings(models.Model):
    """
    Model for default values for observation requests.
    """

    id = models.IntegerField(primary_key=True, default=0)
    settings = models.JSONField(default=dict)<|MERGE_RESOLUTION|>--- conflicted
+++ resolved
@@ -23,11 +23,8 @@
     ERROR = "Error"
     COMPLETED = "Completed"
     PENDING_DELETION = "Pending Deletion"
-<<<<<<< HEAD
+    PENDING_COMPLETION = "Pending Completion"
     FAILED = "Failed"
-=======
-    PENDING_COMPLETION = "Pending Completion"
->>>>>>> 1fa9d298
 
 
 class CelestialTarget(models.Model):
