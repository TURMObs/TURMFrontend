"""
All database models for the observation requests, targets and observatories.
"""

from django.db import models
from polymorphic.models import PolymorphicModel

from TURMFrontend import settings


class ObservationType(models.TextChoices):
    IMAGING = "Imaging"
    EXOPLANET = "Exoplanet"
    VARIABLE = "Variable"
    MONITORING = "Monitor"
    EXPERT = "Expert"


class ObservationStatus(models.TextChoices):
    PENDING = "Pending Upload"
    UPLOADED = "Uploaded"
    ERROR = "Error"
    COMPLETED = "Completed"
    PENDING_DELETION = "Pending Deletion"


class CelestialTarget(models.Model):
    """
    Model for the celestial targets that can be observed.
    """

    name = models.CharField(max_length=100)
    catalog_id = models.CharField(max_length=100, blank=True)
    ra = models.CharField(max_length=25)
    dec = models.CharField(max_length=25)


class ExposureSettings(models.Model):
    """
    Model for the exposure settings that can be used for the observations.
    """

    gain = models.IntegerField()
    offset = models.IntegerField()
    binning = models.IntegerField()
<<<<<<< HEAD
    subframe = models.DecimalField(max_digits=10, decimal_places=4)
=======
    subframe = models.DecimalField(max_digits=5, decimal_places=4)
>>>>>>> 45c81a86


class Filter(models.Model):
    """
    Model for the filters that can be used for the observations.
    """

    class FilterType(models.TextChoices):
        LUMINANCE = "L"
        RED = "R"
        GREEN = "G"
        BLUE = "B"
        HYDROGEN = "H"
        OXYGEN = "O"
        SULFUR = "S"
        SLOAN_R = "SR"
        SLOAN_G = "SG"
        SLOAN_I = "SI"

    filter_type = models.CharField(
        choices=FilterType, db_column="type", max_length=2, primary_key=True
    )
    moon_separation_angle = models.DecimalField(max_digits=5, decimal_places=2)
    moon_separation_width = models.IntegerField()

    def __str__(self):
        return self.filter_type


class Observatory(models.Model):
    """
    Model for the observatories that can be used for the observations.
    """

    name = models.CharField(max_length=100, primary_key=True)
    horizon_offset = models.DecimalField(max_digits=5, decimal_places=2)
    min_stars = models.IntegerField()
    max_HFR = models.DecimalField(max_digits=5, decimal_places=2)
    max_guide_error = models.DecimalField(max_digits=15, decimal_places=2)
    filter_set = models.ManyToManyField(Filter, related_name="observatories")
    exposure_settings = models.ManyToManyField(
        ExposureSettings,
        through="ObservatoryExposureSettings",
        related_name="observatories",
    )

    def __str__(self):
        return self.name


class ObservatoryExposureSettings(models.Model):
    """
    Model for the many-to-many relationship between observatories and exposure settings.
    """

    observatory = models.ForeignKey(
        Observatory, on_delete=models.DO_NOTHING, db_column="observatory"
    )
    exposure_settings = models.ForeignKey(ExposureSettings, on_delete=models.DO_NOTHING)
    observation_type = models.CharField(choices=ObservationType, db_column="type")


class AbstractObservation(PolymorphicModel):
    """
    Abstract class for the different types of observations including common fields.
    Note that this means that each observation will have a corresponding row in the AbstractObservation table.
    """

    observatory = models.ForeignKey(
        Observatory,
        on_delete=models.PROTECT,
        related_name="+",  # prevents backward relation
        db_column="observatory",
    )
    target = models.ForeignKey(
        CelestialTarget,
        on_delete=models.PROTECT,
        related_name="+",  # prevents backward relation
    )
    user = models.ForeignKey(settings.AUTH_USER_MODEL, on_delete=models.CASCADE)
    created_at = models.DateTimeField()
    observation_type = models.CharField(choices=ObservationType, db_column="type")
    project_status = models.CharField(choices=ObservationStatus)
    project_completion = models.DecimalField(max_digits=5, decimal_places=2)
    priority = models.IntegerField()
    exposure_time = models.DecimalField(max_digits=10, decimal_places=2)
    filter_set = models.ManyToManyField(Filter, related_name="observations")


class ImagingObservation(AbstractObservation):
    frames_per_filter = models.IntegerField()


class ExoplanetObservation(AbstractObservation):
    start_observation = models.DateTimeField()
    end_observation = models.DateTimeField()


class VariableObservation(AbstractObservation):
    minimum_altitude = models.DecimalField(max_digits=5, decimal_places=2)
    frames_per_filter = models.IntegerField()


class ScheduledObservation(AbstractObservation):
    class Meta:
        abstract = True

    start_scheduling = models.DateTimeField()
    end_scheduling = models.DateTimeField()
    next_upload = models.DateTimeField()
    cadence = models.IntegerField()


class MonitoringObservation(ScheduledObservation):
    frames_per_filter = models.IntegerField()


class ExpertObservation(ScheduledObservation):
    frames_per_filter = models.IntegerField()
    dither_every = models.IntegerField()
    binning = models.IntegerField()
    subframe = models.DecimalField(max_digits=5, decimal_places=4)
    gain = models.IntegerField()
    offset = models.IntegerField()
    start_observation = models.DateTimeField()
    end_observation = models.DateTimeField()
    moon_separation_angle = models.DecimalField(max_digits=5, decimal_places=2)
    moon_separation_width = models.IntegerField()
    minimum_altitude = models.DecimalField(max_digits=5, decimal_places=2)<|MERGE_RESOLUTION|>--- conflicted
+++ resolved
@@ -43,11 +43,7 @@
     gain = models.IntegerField()
     offset = models.IntegerField()
     binning = models.IntegerField()
-<<<<<<< HEAD
-    subframe = models.DecimalField(max_digits=10, decimal_places=4)
-=======
     subframe = models.DecimalField(max_digits=5, decimal_places=4)
->>>>>>> 45c81a86
 
 
 class Filter(models.Model):
