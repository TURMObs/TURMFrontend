import logging

from django.core.exceptions import FieldDoesNotExist, BadRequest
from django.db.models import ManyToManyField
from django.http import QueryDict
from django.views.decorators.http import require_POST
from rest_framework import status
from rest_framework.decorators import api_view
from rest_framework.response import Response

<<<<<<< HEAD
=======
from observation_data import observation_management
>>>>>>> 5a69cdf4
from observation_data.models import (
    ObservationType,
    AbstractObservation,
    ObservationStatus,
)
from accounts.models import ObservatoryUser, UserPermission
from observation_data.serializers import get_serializer


logger = logging.getLogger(__name__)


@require_POST
@api_view(["POST"])
def create_observation(request):
    """
    Create an observation based on the observation type.
    The passed data must satisfy the is_valid() method of the corresponding serializer and include all necessary fields.
    Note that the user must be authenticated to create an observation and staff to create an expert observation.
    :param request: HTTP request with observation data
    :return: HTTP response with the created observation data or error message
    """

    user = request.user

    if not isinstance(user, ObservatoryUser):
        return Response(
            {"error": "Invalid user model"},
            status=status.HTTP_400_BAD_REQUEST,
        )

    if not user.has_quota_left():
        return Response(
            {"error": "Quota exceeded"},
            status=status.HTTP_403_FORBIDDEN,
        )

    if not user.has_lifetime_left():
        return Response(
            {"error": "Lifetime exceeded"},
            status=status.HTTP_403_FORBIDDEN,
        )

    request_data = request.data.copy()
    observation_type = request_data.get("observation_type")

    serializer_class = get_serializer(observation_type)
    if not serializer_class:
        return Response(
            {"error": f"Invalid observation type: {observation_type}"},
            status=status.HTTP_400_BAD_REQUEST,
        )

    if isinstance(request.data, QueryDict):
        request_data = convert_query_dict(
            request.data.copy(), serializer_class.Meta.model
        )

    observation_type = request_data.get("observation_type")
    request_data["user"] = request.user.id

    if observation_type == ObservationType.EXPERT:
        if not user.has_perm(UserPermission.CAN_CREATE_EXPERT_OBSERVATION):
            return Response(
                {"error": "Permission denied"},
                status=status.HTTP_403_FORBIDDEN,
            )

    if "name" in request_data and isinstance(request_data["name"], str):
        request_data = _nest_observation_request(
            request_data,
            {
                "ra": "target.ra",
                "dec": "target.dec",
                "name": "target.name",
                "catalog_id": "target.catalog_id",
            },
        )

    serializer = serializer_class(data=request_data)
    if not serializer.is_valid():
        return Response(serializer.errors, status=status.HTTP_400_BAD_REQUEST)

    serializer.save()
    return Response(serializer.data, status=status.HTTP_201_CREATED)


@require_POST
@api_view(["POST"])
def edit_observation(request, observation_id):
    """
    Edit an observation which is identified by the observation id.
    The passed data must satisfy the is_valid() method of the corresponding serializer and include all necessary fields.
    Note that the one editing the observation must have the permission to edit all observations or the observation request must be owned by the user.
    :param request: HTTP request with observation data
    :param observation_id: The id of the observation to be edited
    :return: HTTP response with the created observation data or error message
    """

    user = request.user

    if not isinstance(user, ObservatoryUser):
        return Response(
            {"error": "Invalid user model"},
            status=status.HTTP_400_BAD_REQUEST,
        )

    if not isinstance(observation_id, int):
        return Response(
            {"error": f"Invalid observation id: {observation_id}"},
            status=status.HTTP_400_BAD_REQUEST,
        )

    try:
        observation = AbstractObservation.objects.get(id=observation_id)
    except AbstractObservation.DoesNotExist:
        return Response(
            {"error": "Observation not found"},
            status=status.HTTP_404_NOT_FOUND,
        )

    if observation.project_status != ObservationStatus.PENDING:
        return Response(
            {"error": "Only pending observations can be edited"},
            status=status.HTTP_403_FORBIDDEN,
        )

    # Either the observation request is owned by the user or the user is allowed to edit all observations
    can_edit = observation.user.id == user.id or user.has_perm(
        UserPermission.CAN_EDIT_ALL_OBSERVATIONS
    )
    if not can_edit:
        return Response(
            {"error": "Permission denied"},
            status=status.HTTP_403_FORBIDDEN,
        )

    request_data = request.data.copy()
    observation_type = request_data.get("observation_type")

    serializer_class = get_serializer(observation_type)
    if not serializer_class:
        return Response(
            {"error": f"Invalid observation type: {observation_type}"},
            status=status.HTTP_400_BAD_REQUEST,
        )

    if isinstance(request.data, QueryDict):
        request_data = convert_query_dict(
            request.data.copy(), serializer_class.Meta.model
        )

    observation_type = request_data.get("observation_type")
    request_data["user"] = request.user.id

    if "name" in request_data and isinstance(request_data["name"], str):
        request_data = _nest_observation_request(
            request_data,
            {
                "ra": "target.ra",
                "dec": "target.dec",
                "name": "target.name",
                "catalog_id": "target.catalog_id",
            },
        )

    serializer = serializer_class(observation, data=request_data)
    if not serializer.is_valid():
        return Response(serializer.errors, status=status.HTTP_400_BAD_REQUEST)

    observation = serializer.save()
    return Response(serializer.data, status=status.HTTP_201_CREATED)


def _nest_observation_request(data, mappings):
    """
    Convert flat dictionary to nested structure based on mappings.
    :param data: The flat dictionary.
    :param mappings: A dict mapping flat keys to their nested structure.
    :return: A nested dictionary.
    """
    nested_data = {}
    for flat_key, nested_path in mappings.items():
        value = data.pop(flat_key, None)
        if value is not None:
            keys = nested_path.split(".")
            d = nested_data
            for key in keys[:-1]:
                d = d.setdefault(key, {})
            d[keys[-1]] = value
    nested_data.update(data)
    return nested_data


def convert_query_dict(qdict, model: AbstractObservation):
    converted_dict = {}
    meta = model._meta
    for key, val in dict(qdict).items():
        try:
            meta.get_field(key)
        except FieldDoesNotExist:
            converted_dict[key] = val[0]
            continue
        if len(val) > 1:
            converted_dict[key] = val
            continue
        if isinstance(meta.get_field(key), ManyToManyField):
            converted_dict[key] = val
            continue
        converted_dict[key] = val[0]

    return converted_dict


@require_POST
@api_view(["POST"])
def delete_observation(request):
    """
    Deletes the observation with the passed id.
    User must be the owner of the observation or admin to delete the observation.
    :param request: HTTP request with observation data
    :return: HTTP response success or error with error message
    """
    user = request.user

    if not isinstance(user, ObservatoryUser):
        return Response(
            {"error": "Invalid user model"},
            status=status.HTTP_400_BAD_REQUEST,
        )

    request_data = request.data
    observation_id = request_data.get("id")

    if not observation_id:
        return Response(
            {"error": "Invalid observation id"},
            status=status.HTTP_400_BAD_REQUEST,
        )

    try:
        obs = AbstractObservation.objects.get(id=observation_id)
    except AbstractObservation.DoesNotExist as e:
        response = f"Tried to delete observation {observation_id} but no such observations exists. Got {str(e)}"
        logger.error(response)
        return Response({response}, status=status.HTTP_403_FORBIDDEN)

    if not user == obs.user and not user.has_perm(
        UserPermission.CAN_DELETE_ALL_OBSERVATIONS
    ):
        logger.info(
            f"User {user.get_username()} does not have permission to delete observation {observation_id}."
        )
        return Response(
            {
                f"User {user.get_username()} does not have permission to delete observation {observation_id}."
            },
            status=status.HTTP_401_UNAUTHORIZED,
        )

    try:
        observation_management.delete_observation(observation_id)
    except BadRequest as e:
        response = f"Tried to delete observation {observation_id} but status is already set to {ObservationStatus.PENDING_DELETION}. Got {str(e)}"
        return Response({response}, status=status.HTTP_400_BAD_REQUEST)

    return Response(status=status.HTTP_202_ACCEPTED)<|MERGE_RESOLUTION|>--- conflicted
+++ resolved
@@ -8,10 +8,7 @@
 from rest_framework.decorators import api_view
 from rest_framework.response import Response
 
-<<<<<<< HEAD
-=======
 from observation_data import observation_management
->>>>>>> 5a69cdf4
 from observation_data.models import (
     ObservationType,
     AbstractObservation,
