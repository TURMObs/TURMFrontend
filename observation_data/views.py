--- conflicted
+++ resolved
@@ -99,94 +99,6 @@
 @require_POST
 @api_view(["POST"])
 def edit_observation(request, observation_id):
-<<<<<<< HEAD
-    """
-    Edit an observation which is identified by the observation id.
-    The passed data must satisfy the is_valid() method of the corresponding serializer and include all necessary fields.
-    Note that the one editing the observation must have the permission to edit all observations or the observation request must be owned by the user.
-    :param request: HTTP request with observation data
-    :param observation_id: The id of the observation to be edited
-    :return: HTTP response with the created observation data or error message
-    """
-
-    user = request.user
-
-    if not isinstance(user, ObservatoryUser):
-        return Response(
-            {"error": "Invalid user model"},
-            status=status.HTTP_400_BAD_REQUEST,
-        )
-
-    if not isinstance(observation_id, int):
-        return Response(
-            {"error": f"Invalid observation id: {observation_id}"},
-            status=status.HTTP_400_BAD_REQUEST,
-        )
-
-    try:
-        observation = AbstractObservation.objects.get(id=observation_id)
-    except AbstractObservation.DoesNotExist:
-        return Response(
-            {"error": "Observation not found"},
-            status=status.HTTP_404_NOT_FOUND,
-        )
-
-    if observation.project_status != ObservationStatus.PENDING:
-        return Response(
-            {"error": "Only pending observations can be edited"},
-            status=status.HTTP_403_FORBIDDEN,
-        )
-
-    # Either the observation request is owned by the user or the user is allowed to edit all observations
-    can_edit = observation.user.id == user.id or user.has_perm(
-        UserPermission.CAN_EDIT_ALL_OBSERVATIONS
-    )
-    if not can_edit:
-        return Response(
-            {"error": "Permission denied"},
-            status=status.HTTP_403_FORBIDDEN,
-        )
-
-    request_data = request.data.copy()
-    observation_type = request_data.get("observation_type")
-
-    serializer_class = get_serializer(observation_type)
-    if not serializer_class:
-        return Response(
-            {"error": f"Invalid observation type: {observation_type}"},
-            status=status.HTTP_400_BAD_REQUEST,
-        )
-
-    if isinstance(request.data, QueryDict):
-        request_data = convert_query_dict(
-            request.data.copy(), serializer_class.Meta.model
-        )
-
-    observation_type = request_data.get("observation_type")
-    request_data["user"] = request.user.id
-
-    if "name" in request_data and isinstance(request_data["name"], str):
-        request_data = _nest_observation_request(
-            request_data,
-            {
-                "ra": "target.ra",
-                "dec": "target.dec",
-                "name": "target.name",
-                "catalog_id": "target.catalog_id",
-            },
-        )
-
-    serializer = serializer_class(observation, data=request_data)
-    if not serializer.is_valid():
-        return Response(serializer.errors, status=status.HTTP_400_BAD_REQUEST)
-
-    observation = serializer.save()
-    return Response(serializer.data, status=status.HTTP_201_CREATED)
-
-
-def _nest_observation_request(data, mappings):
-=======
->>>>>>> 45c81a86
     """
     Edit an observation which is identified by the observation id.
     The passed data must satisfy the is_valid() method of the corresponding serializer and include all necessary fields.
