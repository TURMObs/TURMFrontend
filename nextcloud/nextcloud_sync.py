import datetime
from datetime import timedelta
from itertools import chain

from django.db.models import Q
from django.utils import timezone
from nc_py_api import NextcloudException

from nextcloud.nextcloud_manager import generate_observation_path
from observation_data.models import (
    AbstractObservation,
    ScheduledObservation,
    ObservationStatus,
    ObservationType,
)
from observation_data.serializers import get_serializer
import logging
import nextcloud.nextcloud_manager as nm

"""
This module retrieves the observation requests for a night and uses the nextcloud_manager to upload them to the nextcloud.
`upload_observation()` and `update_observation()` are supposed to be triggered via a cron-Job
"""

logger = logging.getLogger(__name__)


def calc_progress(observation: dict) -> float:
    """
    Calculates the progress of the observation.
    An observation can contain multiple filters and therefore multiple required/accepted_amounts.

    :param observation: Observation as dict. Per definition contains at least one filter
    :return progress as decimal (100.0 = Done)
    """
    filters = observation["targets"][0]["exposures"]

    required_amount = 0
    accepted_amount = 0

    for f in filters:
        required_amount += f["requiredAmount"]
        accepted_amount += f["acceptedAmount"]

    return round((accepted_amount / required_amount) * 100, 2)


def get_data_from_nc(obs: AbstractObservation):
    """
    Downloads the dict of the observation from the nextcloud.
    If an error occurs, it will be logged and the status set to error.
    Requires nextcloud connection to be initialized.

    :param obs: Observation to retrieve the dict from.

    :return: the dictionary of the observation and the nc_path. The progress is None if an error occurs.
    """
    try:
        nc_path = nm.get_observation_file(obs)

        if nc_path is None:
            logger.error(
                f"Expected observation {obs.id} with target {obs.target.name} to be uploaded in nextcloud to retrieve progress, but could not find it under expected path: {generate_observation_path(obs)}"
            )
            return None, None

        nc_dict = nm.download_dict(nc_path)
    except NextcloudException as e:
        logger.error(
            f"Expected observation {obs.id} with target {obs.target.name} to be uploaded in nextcloud to retrieve progress, but got: {e}"
        )
        return None, None

    return calc_progress(nc_dict), nc_path


def update_non_scheduled_observations():
    """
    Downloads all non-scheduled observations from the nextcloud, checks for progress and updates database accordingly.
    """
    try:
        nm.initialize_connection()
    except NextcloudException as e:
        logger.error(f"Failed to initialize connection: {e}")
        return

    observations = AbstractObservation.objects.filter(
        project_status=ObservationStatus.UPLOADED
    )

    excluded_observations = []
    for obs in observations:
        if isinstance(obs, ScheduledObservation) and obs.start_scheduling:
            excluded_observations.append(obs)

    observations = observations.exclude(
        id__in=[obs.id for obs in excluded_observations]
    )  # exclude all scheduled observations

    logger.info(
        f"Got {len(observations)} non-scheduled observations to check for updates."
    )

    for obs in observations:
        progress, nc_path = get_data_from_nc(obs)
        if (
            progress is None or nc_path is None
        ):  # an error occurred and has already been logged
            obs.project_status = ObservationStatus.ERROR
            obs.save()
            continue
        if progress != obs.project_completion:
            obs.project_completion = progress
        if progress == 100.0:
            obs.project_status = ObservationStatus.COMPLETED
            try:
                nm.delete(nc_path)
                logger.info(
                    f"Deleted observation {obs.id} with target {obs.target.name} from nextcloud as it is completed. Set status to {ObservationStatus.COMPLETED}!"
                )
            except NextcloudException as e:
                logger.error(
                    f"Tried to delete observation {obs.id} with target {obs.target.name} because progress is 100, but got: {e}"
                )
                obs.project_status = ObservationStatus.ERROR
                obs.save()
        obs.save()


def update_scheduled_observations(today: datetime.date = timezone.now().date()):
    """
    Downloads all scheduled observations from the nextcloud, checks for progress and updates database accordingly.

    :param today: datetime.date; default=timezone.now().date(). Can be changed for debugging purposes.
    """
    try:
        nm.initialize_connection()
    except NextcloudException as e:
        logger.error(f"Failed to initialize connection: {e}")
        return

    observations = AbstractObservation.objects.instance_of(ScheduledObservation).filter(
        Q(project_status=ObservationStatus.PENDING)
        | Q(project_status=ObservationStatus.UPLOADED)
    )

    excluded_observations = []
    for obs in observations:
        if not obs.start_scheduling:
            excluded_observations.append(obs)

    observations = observations.exclude(
        id__in=[obs.id for obs in excluded_observations]
    )  # exclude all non-scheduled observations

    logger.info(f"Got {len(observations)} scheduled observations to check for updates.")

    for obs in observations:
        # Calculates the progress of a scheduled observation. Only considers the continuance of the days, not whether pictures were actually taken.
        duration = (obs.end_scheduling - obs.start_scheduling).days + 1
        if duration <= 0:
            obs.project_completion = 100.0
        else:
            elapsed_time = (today - obs.start_scheduling).days
            obs.project_completion = round(
                max(0.0, min((elapsed_time / duration) * 100, 100.0)), 2
            )

        if obs.project_completion == 100.0:
            # If an observation has reached 100.0% project_completion (i.e. the time windows has passed), it is considered done regardless the actual pictures taken.
            if obs.project_status == ObservationStatus.UPLOADED:
                try:
                    nm.delete(nm.generate_observation_path(obs))
                    logger.info(
                        f"Deleted observation {obs.id} with target {obs.target.name} from nextcloud as it is completed. Set status to {ObservationStatus.COMPLETED}."
                    )
                except NextcloudException as e:
                    logger.error(
                        f"Tried to delete observation {obs.id} with target {obs.target.name} because it has reached its scheduled end, but got: {e}"
                    )
                    obs.project_status = ObservationStatus.ERROR
                    obs.save()
                    continue
            obs.project_status = ObservationStatus.COMPLETED
            obs.save()
            continue

        if obs.project_status == ObservationStatus.PENDING:
            # If the status is pending, the observation currently waits for the next upload during its scheduling and the prior partial observation is finished.
            # No further actions required.
            obs.save()
            continue

        partial_progress, nc_path = get_data_from_nc(obs)
        if partial_progress is None:  # has already been logged
            obs.project_status = ObservationStatus.ERROR
            obs.save()
            continue

        new_upload = today + timedelta(days=obs.cadence - 1)

        if (
            partial_progress != 0.0
            and new_upload <= obs.end_scheduling
            and today >= obs.next_upload
        ):
            # Following conditions must be met to schedule a new upload:
            # - there has been progress for the first time
            # - the new upload is before the end of scheduling
            # - there isn't already an upload scheduled in the future
            obs.next_upload = new_upload

        if (
            partial_progress != 100.0
            and obs.observation_type == ObservationType.EXPERT
            and obs.start_observation_time
            and obs.project_status == ObservationStatus.UPLOADED
            and today >= obs.next_upload
        ):
            # Checking uploaded expert observations, even if their partial progress is not 100.0%. If the observation time has passed, the observation is considered done.
            try:
                nm_dict = nm.download_dict(nc_path)
            except NextcloudException as e:
                logger.error(
                    f"Failed to download observation {obs.id} with target {obs.target.name} because progress is 0, but got: {e}"
                )
                obs.project_status = ObservationStatus.ERROR
                obs.save()
                continue
            target_date = timezone.make_aware(
                datetime.datetime.strptime(
                    nm_dict["targets"][0]["endDateTime"], "%Y-%m-%d %H:%M:%S"
                ),
                timezone.get_current_timezone(),
            )
            date_now = timezone.make_aware(
                datetime.datetime.combine(today, timezone.now().time()),
                timezone.get_current_timezone(),
            )
            if target_date <= date_now:
                # Further progress is impossible, since the observation time has already passed.
                partial_progress = 100.0
                if new_upload < obs.end_scheduling:
                    obs.next_upload = new_upload

        if partial_progress == 100.0:
            # If an observation has reached 100.0% partial completion, it is deleted from the nextcloud since no images have to be taken until it is uploaded again
            try:
                obs.project_status = ObservationStatus.PENDING  # set status to pending to indicate observation currently does NOT exist in the nextcloud.
                nm.delete(nc_path)
                logger.info(
                    f"Deleted observation {obs.id} with target {obs.target.name} from nextcloud as it is partially completed. Set status to {ObservationStatus.PENDING} to prepare for new upload on {obs.next_upload}."
                )
            except NextcloudException as e:
                logger.error(
                    f"Tried to delete observation {obs.id} with target {obs.target.name} because partial progress is 100, but got: {e}"
                )
                obs.project_status = ObservationStatus.ERROR
            obs.save()

        obs.save()


def update_observations(today: datetime.date = timezone.now().date()):
    """
    Wrapper method for calling 'download_non_scheduled_observations' and 'download_scheduled_observations'.

    :param today: datetime; default=timezone.now().date. Can be changed for debugging purposes.
    """
    update_non_scheduled_observations()
    update_scheduled_observations(today)


def upload_observations(today: datetime.date = timezone.now().date()):
    """
    Uploads all observations with project_status "upload_pending" from the database to the nextcloud and updates the status accordingly.

    :param today: datetime; default=timezone.now(). Can be changed for debugging purposes.
    """
    try:
        nm.initialize_connection()
    except NextcloudException as e:
        logger.error(f"Failed to initialize connection: {e}")
        return

    # Handling of observations, that can be uploaded anytime (all non-scheduled observations)
    pending_observations = AbstractObservation.objects.filter(
        Q(project_status=ObservationStatus.PENDING)
        | Q(project_status=ObservationStatus.UPLOADED)
    )

    scheduled_observations = []
    excluded_observations = []
    for obs in pending_observations:
        if (
            isinstance(obs, ScheduledObservation)
            and obs.start_scheduling
            and (
                obs.project_status == ObservationStatus.PENDING
                or obs.project_status == ObservationStatus.UPLOADED
            )
        ):
            scheduled_observations.append(obs)
        elif obs.project_status == ObservationStatus.UPLOADED:
            excluded_observations.append(obs)

    pending_observations = pending_observations.exclude(
        id__in=[obs.id for obs in scheduled_observations]
    )  # exclude all scheduled observations

    # Handling of Scheduled Observation. If Observation is due today, it is included in pending_observation
    for obs in scheduled_observations:
<<<<<<< HEAD
        if obs.start_scheduling > today or obs.end_scheduling < today:
=======
        if not obs.observatory:
            obs.project_status = ObservationStatus.ERROR
            logger.warning(f"Observation {obs.id} has no observatory assigned.")
            obs.save()
        if (timezone.localdate(obs.start_scheduling) > local_day) or timezone.localdate(
            obs.end_scheduling
        ) < local_day:
>>>>>>> bcaebf0f
            continue
        if today != obs.next_upload:
            continue
        pending_observations = chain(pending_observations, [obs])

    # Upload all pending_observation to Nextcloud.
    list_to_upload = list(pending_observations)
    logger.info(f"Uploading {len(list_to_upload)} observations ...")

    for obs in list_to_upload:
        if not obs.observatory:
            obs.project_status = ObservationStatus.ERROR
            logger.warning(f"Observation {obs.id} has no observatory assigned.")
            obs.save()
            continue

        serializer_class = get_serializer(obs.observation_type)
        serializer = serializer_class(obs)

        obs_dict = serializer.data
        nc_path = nm.generate_observation_path(obs)
        try:
            nm.upload_dict(nc_path, obs_dict)
            logger.info(
                f"Uploaded observation {obs_dict['name']} with id {obs.id} to {nc_path}"
            )
            obs.project_status = ObservationStatus.UPLOADED

        except NextcloudException as e:
            logger.error(
                f"Failed to upload observation {obs.id} to {nc_path}. Got: {e}"
            )
            obs.project_status = ObservationStatus.ERROR
        obs.save()<|MERGE_RESOLUTION|>--- conflicted
+++ resolved
@@ -310,17 +310,7 @@
 
     # Handling of Scheduled Observation. If Observation is due today, it is included in pending_observation
     for obs in scheduled_observations:
-<<<<<<< HEAD
         if obs.start_scheduling > today or obs.end_scheduling < today:
-=======
-        if not obs.observatory:
-            obs.project_status = ObservationStatus.ERROR
-            logger.warning(f"Observation {obs.id} has no observatory assigned.")
-            obs.save()
-        if (timezone.localdate(obs.start_scheduling) > local_day) or timezone.localdate(
-            obs.end_scheduling
-        ) < local_day:
->>>>>>> bcaebf0f
             continue
         if today != obs.next_upload:
             continue
