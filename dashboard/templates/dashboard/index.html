{% extends "base_template.html" %}
{% block title %}Dashboard{% endblock %}
{% block style %}
    <link href='https://unpkg.com/boxicons@2.1.4/css/boxicons.min.css'
          rel='stylesheet'>
    <style>
        .empty-container {
            min-height: 128px;
            display: flex;
            flex-direction: column;
            gap: 16px;
            justify-content: center;
            align-items: center;
        }

        .empty-text p {
            text-align: center;
            padding: 20px;
        }

        .observations-table {
            margin: 16px 0px;
        }

        .project-status-container {
            background: var(--color-gray-500);
            border: var(--border-md) solid var(--color-gray-400);
            border-radius: var(--radius-md);
            padding: 4px 8px;
            display: inline-flex;
            justify-content: center;
            align-items: center;
            white-space: nowrap;
        }

        .project-status-dot {
            width: 8px;
            height: 8px;
            border-radius: 50%;
            margin-right: 6px;
        }

        .status-pending {
            background-color: var(--status-pending);
        }

        .status-uploaded {
            background-color: var(--status-active);
        }

        .status-completed {
            background-color: var(--status-success);
        }

        .status-error {
            background-color: var(--status-failed);
        }

        .status-pending-deletion {
            background-color: var(--status-neutral);
        }

        .status-failed {
            background-color: var(--status-failed);
        }

        .status-paused {
            background-color: var(--status-paused);
        }

        .filter-set-container {
            display: flex;
            gap: 8px;
            align-content: center;
        }

        .actions-container {
            height: 100%;
            display: flex;
            gap: 4px;
            flex-direction: row;
            align-items: center;
        }

        .expand-row-container {
            width: 40px;
        }

        .expander-content {
            margin-left: 48px;
        }

        .observations-container {
            display: flex;
            flex-direction: column;
            gap: 64px;
        }

        .no-completed-observations-text {
            margin-top: 16px;
        }

        .active-observations-container {
            display: flex;
            align-items: center;
            justify-content: space-between;
        }

        .scroll-to-completed-observations-container {
            display: flex;
            align-items: center;
            justify-content: space-between;
            gap: 8px;
        }
    </style>
{% endblock %}
{% block content %}
    <div class="page-content page-lg">
        {% if active_observations|length == 0 and completed_observations|length == 0 %}
            <div class="empty-container">
                <p class="empty-text">Submitted observations will show up here.</p>
                <a class="btn-secondary text-decoration-none"
                   href="{% url 'create-observation-request' %}">Create New Observation</a>
            </div>
        {% else %}
            <div class="observations-container">
                <div>
                    <div class="active-observations-container">
                        <p class="text-xl">Active Observations</p>
                        <button class="btn-secondary" onclick="scrollToCompletedObservations()">
                            <div class="scroll-to-completed-observations-container">
                                <i class="bx bx-down-arrow-alt scroll-icon"></i>
                                <span>Scroll to Completed</span>
                            </div>
                        </button>
                    </div>
                    {% if active_observations|length == 0 %}
                        <p class="no-completed-observations-text text">No active observations.</p>
                    {% else %}
                        <table class="table observations-table">
                            <colgroup>
                                <col width="0%" />
                                <col width="0%" />
                                <col width="0%" />
                                <col width="50%" />
                                <col width="0%" />
                                <col width="0%" />
                                {% if perms.accounts.can_see_all_observations %}
                                    <col width="50%" />
                                    <col width="0%" />
                                {% endif %}
                                <col width="0%" />
                                <col width="0%" />
                                <col width="0%" />
                                <col width="0%" />
                            </colgroup>
                            <thead>
                                <tr>
                                    <th class="expand-row-container"></th>
                                    <th class="text-align-left">Observatory</th>
                                    <th class="text-align-right">ID</th>
                                    <th class="text-align-left">Target</th>
                                    <th class="text-align-left">Type</th>
                                    <th class="text-align-left">Filters</th>
                                    {% if perms.accounts.can_see_all_observations %}
                                        <th class="text-align-right">User</th>
                                        <th class="text-align-right">Priority</th>
                                    {% endif %}
<<<<<<< HEAD
                                    <td class="text-align-right">{{ observation.project_completion|floatformat:"0" }}%</td>
                                    <td class="text-align-right">
                                        <div class="project-status-container">
                                            {% if observation.project_status == ObservationStatus.PENDING %}
                                                <span class="project-status-dot status-pending"></span>
                                            {% elif observation.project_status == ObservationStatus.UPLOADED %}
                                                <span class="project-status-dot status-uploaded"></span>
                                            {% elif observation.project_status == ObservationStatus.COMPLETED %}
                                                <span class="project-status-dot status-completed"></span>
                                            {% elif observation.project_status == ObservationStatus.ERROR %}
                                                <span class="project-status-dot status-error"></span>
                                            {% elif observation.project_status == ObservationStatus.PENDING_DELETION %}
                                                <span class="project-status-dot status-pending-deletion"></span>
                                            {% elif observation.project_status == ObservationStatus.FAILED %}
                                                <span class="project-status-dot status-failed"></span>
                                            {% elif observation.project_status == ObservationStatus.PENDING_COMPLETION %}
                                                <span class="project-status-dot status-completed"></span>
                                            {% elif observation.project_status == ObservationStatus.PAUSED %}
                                                <span class="project-status-dot status-paused"></span>
                                            {% endif %}
                                            <span class="text">{{ observation.project_status }}</span>
                                        </div>
                                    </td>
                                    <td class="text-align-right">{{ observation.created_at|date:"d.m.Y" }}</td>
                                    <td class="actions-container">
                                        <a href="{% url 'edit-observation-request' observation.id %}"
                                           title="Edit Observation"
                                           {% if observation.project_status == ObservationStatus.PENDING or observation.project_status == ObservationStatus.PAUSED %} class="icon-btn" {% else %}class="icon-btn disabled-link" {% endif %}>
                                            <i class="bx bx-edit"></i>
                                        </a>
                                        <a href="#"
                                           onclick="delete_observation('{% url 'delete-observation' observation.id %}'); return false;"
                                           title="Delete Observation"
                                           class="icon-btn">
                                            <i class="bx bx-trash"></i>
                                        </a>
                                        <a href="#"
                                           {% if observation.project_status != ObservationStatus.PAUSED %}
                                           onclick="pause_observation('{% url 'toggle-pause-observation' observation.id %}', false); return false;"
                                           title="Pause Observation"
                                           class="icon-btn">
                                            <i class="bx bx-pause"></i>
                                        {% else %}
                                            onclick="pause_observation('{% url 'toggle-pause-observation' observation.id %}', true); return false;"
                                            title="Continue Observation"
                                            class="icon-btn">
                                            <i class="bx bx-play"></i>
                                        {% endif %}
                                    </a>
                                    <a href="#"
                                       onclick="finish_observation('{% url 'finish-observation' observation.id %}'); return false;"
                                       title="Finish Observation"
                                       class="icon-btn">
                                        <i class="bx bx-check"></i>
                                    </a>
                                </td>
                            </tr>
                            <tr class="expander-row"
                                id="expander-{{ observation.id }}"
                                style="display: none">
                                <td colspan="5">
                                    <div class="expander-content">
                                        <p>Exposure time: {{ observation.exposure_time }}</p>
                                        {% if observation.observation_type == ObservationType.IMAGING %}
                                            <p>Frames per Filter: {{ observation.frames_per_filter }}</p>
                                        {% elif observation.observation_type == ObservationType.EXOPLANET %}
                                            <p>Start Observation: {{ observation.start_observation|date:"d.m.Y" }}</p>
                                            <p>End Observation: {{ observation.end_observation|date:"d.m.Y" }}</p>
                                        {% elif observation.observation_type == ObservationType.VARIABLE %}
                                            <p>Minimum Altitude: {{ observation.minimum_altitude }}</p>
                                        {% elif observation.observation_type == ObservationType.MONITORING %}
                                            <p>Frames per Filter: {{ observation.frames_per_filter }}</p>
                                            <p>Minimum Altitude: {{ observation.minimum_altitude }}</p>
                                            <p>Start Scheduling: {{ observation.start_scheduling|date:"d.m.Y" }}</p>
                                            <p>End Scheduling: {{ observation.end_scheduling|date:"d.m.Y" }}</p>
                                            <p>Cadence: {{ observation.cadence }}</p>
                                        {% elif observation.observation_type == ObservationType.EXPERT %}
                                            <p>Frames per Filter: {{ observation.frames_per_filter }}</p>
                                            <p>Dither Every: {{ observation.dither_every }}</p>
                                            <p>Binning: {{ observation.binning }}</p>
                                            <p>Gain: {{ observation.gain }}</p>
                                            <p>Offset: {{ observation.offset }}</p>
                                            {% if observation.start_observation %}
                                                <p>
                                                    Start
                                                    Observation: {{ observation.start_observation|date:"d.m.Y" }}
                                                </p>
                                                <p>End Observation: {{ observation.end_observation|date:"d.m.Y" }}</p>
                                            {% elif observation.start_scheduling %}
                                                <p>Start Scheduling: {{ observation.start_scheduling|date:"d.m.Y" }}</p>
                                                <p>End Scheduling: {{ observation.end_scheduling|date:"d.m.Y" }}</p>
                                                {% if observation.start_observation_time %}
                                                    <p>
                                                        Start Observation
                                                        Time: {{ observation.start_observation_time|date:"H:i" }}
                                                    </p>
                                                    <p>
                                                        End Observation
                                                        Time: {{ observation.end_observation_time|date:"H:i" }}
                                                    </p>
                                                {% endif %}
                                                <p>Cadence: {{ observation.cadence }}</p>
                                            {% endif %}
                                            <p>Moon Separation Angle: {{ observation.moon_separation_angle }}</p>
                                            <p>Moon Separation Width: {{ observation.moon_separation_width }}</p>
                                            <p>Minimum Altitude: {{ observation.minimum_altitude }}</p>
                                        {% endif %}
                                    </div>
                                </td>
                            </tr>
                        {% endfor %}
                    </tbody>
                </table>
            </div>
            <div id="completed-observations">
                <p class="text-xl">Completed Observations</p>
                {% if completed_observations|length == 0 %}
                    <p class="no-completed-observations-text text">No completed observations yet.</p>
                {% else %}
                    <table class="table observations-table">
                        <colgroup>
                            <col width="0%" />
                            <col width="0%" />
                            <col width="50%" />
                            <col width="0%" />
                            <col width="0%" />
                            {% if perms.accounts.can_see_all_observations %}
                                <col width="50%" />
                            {% endif %}
                            <col width="0%" />
                        </colgroup>
                        <thead>
                            <tr>
                                <th class="expand-row-container"></th>
                                <th class="text-align-left">Observatory</th>
                                <th class="text-align-left">Target</th>
                                <th class="text-align-left">Type</th>
                                <th class="text-align-left">Filters</th>
                                {% if perms.accounts.can_see_all_observations %}<th class="text-align-right">User</th>{% endif %}
                                <th class="text-align-right">Status</th>
                                <th class="text-align-right">Created</th>
                            </tr>
                        </thead>
                        <tbody>
                            {% for observation in completed_observations %}
                                <tr class="table-row" data-id="{{ observation.id }}">
                                    <td class="expand-row-icon-container">
                                        <div id="expander-trigger-{{ observation.id }}"
                                             class="icon-btn"
                                             onclick="toggleExpander('{{ observation.id }}')">
                                            <i class="bx bx-chevron-right"></i>
                                        </div>
                                    </td>
                                    <td class="text-align-left">{{ observation.observatory.name }}</td>
                                    <td class="text-align-left">{{ observation.target.name }}</td>
                                    <td class="text-align-left">{{ observation.observation_type }}</td>
                                    <td>
                                        <div class="filter-set-container">
                                            {% for filter in observation.filter_set.all %}<p>{{ filter.filter_type }}</p>{% endfor %}
                                        </div>
                                    </td>
                                    {% if perms.accounts.can_see_all_observations %}
                                        <td class="table-cell-truncate text-align-right">{{ observation.user.username }}</td>
                                    {% endif %}
                                    <td class="text-align-right">
                                        <div class="project-status-container">
                                            {% if observation.project_status == ObservationStatus.PENDING %}
                                                <span class="project-status-dot status-pending"></span>
                                            {% elif observation.project_status == ObservationStatus.UPLOADED %}
                                                <span class="project-status-dot status-uploaded"></span>
                                            {% elif observation.project_status == ObservationStatus.COMPLETED %}
                                                <span class="project-status-dot status-completed"></span>
                                            {% elif observation.project_status == ObservationStatus.ERROR %}
                                                <span class="project-status-dot status-error"></span>
                                            {% elif observation.project_status == ObservationStatus.PENDING_DELETION %}
                                                <span class="project-status-dot status-pending-deletion"></span>
                                            {% elif observation.project_status == ObservationStatus.FAILED %}
                                                <span class="project-status-dot status-failed"></span>
                                            {% endif %}
                                            <span class="text">{{ observation.project_status }}</span>
                                        </div>
                                    </td>
                                    <td class="text-align-right">{{ observation.created_at|date:"d.m.Y" }}</td>
                                </tr>
                                <tr class="expander-row"
                                    id="expander-{{ observation.id }}"
                                    style="display: none">
                                    <td colspan="5">
                                        <div class="expander-content">
                                            <p>Exposure time: {{ observation.exposure_time }}</p>
                                            {% if observation.observation_type == ObservationType.IMAGING %}
                                                <p>Frames per Filter: {{ observation.frames_per_filter }}</p>
                                            {% elif observation.observation_type == ObservationType.EXOPLANET %}
                                                <p>
                                                    Start
                                                    Observation: {{ observation.start_observation|date:"d.m.Y" }}
                                                </p>
                                                <p>End Observation: {{ observation.end_observation|date:"d.m.Y" }}</p>
                                            {% elif observation.observation_type == ObservationType.VARIABLE %}
                                                <p>Minimum Altitude: {{ observation.minimum_altitude }}</p>
                                            {% elif observation.observation_type == ObservationType.MONITORING %}
                                                <p>Frames per Filter: {{ observation.frames_per_filter }}</p>
                                                <p>Start Scheduling: {{ observation.start_scheduling|date:"d.m.Y" }}</p>
                                                <p>End Scheduling: {{ observation.end_scheduling|date:"d.m.Y" }}</p>
                                                <p>Cadence: {{ observation.cadence }}</p>
                                            {% elif observation.observation_type == ObservationType.EXPERT %}
                                                <p>Frames per Filter: {{ observation.frames_per_filter }}</p>
                                                <p>Dither Every: {{ observation.dither_every }}</p>
                                                <p>Binning: {{ observation.binning }}</p>
                                                <p>Gain: {{ observation.gain }}</p>
                                                <p>Offset: {{ observation.offset }}</p>
                                                {% if observation.start_observation %}
                                                    <p>
                                                        Start
                                                        Observation: {{ observation.start_observation|date:"d.m.Y" }}
                                                    </p>
                                                    <p>
                                                        End
                                                        Observation: {{ observation.end_observation|date:"d.m.Y" }}
                                                    </p>
                                                {% elif observation.start_scheduling %}
                                                    <p>
                                                        Start
                                                        Scheduling: {{ observation.start_scheduling|date:"d.m.Y" }}
                                                    </p>
                                                    <p>End Scheduling: {{ observation.end_scheduling|date:"d.m.Y" }}</p>
                                                    {% if observation.start_observation_time %}
                                                        <p>
                                                            Start Observation
                                                            Time: {{ observation.start_observation_time|date:"H:i" }}
                                                        </p>
                                                        <p>
                                                            End Observation
                                                            Time: {{ observation.end_observation_time|date:"H:i" }}
                                                        </p>
                                                    {% endif %}
=======
                                    <th class="text-align-right">Progress</th>
                                    <th class="text-align-right">Status</th>
                                    <th class="actions-container"></th>
                                </tr>
                            </thead>
                            <tbody>
                                {% for observation in active_observations %}
                                    <tr class="table-row" data-id="{{ observation.id }}">
                                        <td class="expand-row-icon-container">
                                            <div id="expander-trigger-{{ observation.id }}"
                                                 class="icon-btn"
                                                 onclick="toggleExpander('{{ observation.id }}')">
                                                <i class="bx bx-chevron-right"></i>
                                            </div>
                                        </td>
                                        <td class="text-align-left">{{ observation.observatory.name }}</td>
                                        <td class="text-align-right">{{ observation.target.catalog_id|default:"-" }}</td>
                                        <td class="table-cell-truncate text-align-left"
                                            tooltip-when-truncated="{{ observation.target.name }}">
                                            {{ observation.target.name }}
                                        </td>
                                        <td class="text-align-left">{{ observation.observation_type }}</td>
                                        <td>
                                            <div class="filter-set-container">
                                                {% for filter in observation.filter_set.all %}<p>{{ filter.filter_type }}</p>{% endfor %}
                                            </div>
                                        </td>
                                        {% if perms.accounts.can_see_all_observations %}
                                            <td class="table-cell-truncate text-align-right"
                                                tooltip-when-truncated="{{ observation.user.username }}">
                                                {{ observation.user.username }}
                                            </td>
                                            <td class="text-align-right">{{ observation.priority }}</td>
                                        {% endif %}
                                        <td class="text-align-right">{{ observation.project_completion|floatformat:"0" }}%</td>
                                        <td class="text-align-right">
                                            <div class="project-status-container">
                                                {% if observation.project_status == ObservationStatus.PENDING %}
                                                    <span class="project-status-dot status-pending"></span>
                                                {% elif observation.project_status == ObservationStatus.UPLOADED %}
                                                    <span class="project-status-dot status-uploaded"></span>
                                                {% elif observation.project_status == ObservationStatus.COMPLETED %}
                                                    <span class="project-status-dot status-completed"></span>
                                                {% elif observation.project_status == ObservationStatus.ERROR %}
                                                    <span class="project-status-dot status-error"></span>
                                                {% elif observation.project_status == ObservationStatus.PENDING_DELETION %}
                                                    <span class="project-status-dot status-pending-deletion"></span>
                                                {% elif observation.project_status == ObservationStatus.FAILED %}
                                                    <span class="project-status-dot status-failed"></span>
                                                {% elif observation.project_status == ObservationStatus.PENDING_COMPLETION %}
                                                    <span class="project-status-dot status-completed"></span>
                                                {% endif %}
                                                <span class="text">{{ observation.project_status }}</span>
                                            </div>
                                        </td>
                                        <td class="actions-container">
                                            <a href="{% url 'edit-observation-request' observation.id %}"
                                               title="Edit Observation"
                                               {% if observation.project_status != ObservationStatus.PENDING %} class="icon-btn disabled-link" {% else %} class="icon-btn" {% endif %}>
                                                <i class="bx bx-edit"></i>
                                            </a>
                                            <a href="#"
                                               onclick="deleteObservation('{% url 'delete-observation' observation.id %}'); return false;"
                                               title="Delete Observation"
                                               class="icon-btn">
                                                <i class="bx bx-trash"></i>
                                            </a>
                                            <a href="#"
                                               onclick="finishObservation('{% url 'finish-observation' observation.id %}'); return false;"
                                               title="Finish Observation"
                                               class="icon-btn">
                                                <i class="bx bx-check"></i>
                                            </a>
                                        </td>
                                    </tr>
                                    <tr class="expander-row"
                                        id="expander-{{ observation.id }}"
                                        style="display: none">
                                        <td colspan="5">
                                            <div class="expander-content">
                                                <p>Created at: {{ observation.created_at|date:"d.m.Y H:i" }}</p>
                                                <p>Exposure time: {{ observation.exposure_time }}</p>
                                                {% if observation.observation_type == ObservationType.IMAGING %}
                                                    <p>Frames per Filter: {{ observation.frames_per_filter }}</p>
                                                {% elif observation.observation_type == ObservationType.EXOPLANET %}
                                                    <p>Start Observation: {{ observation.start_observation|date:"d.m.Y H:i" }}</p>
                                                    <p>End Observation: {{ observation.end_observation|date:"d.m.Y H:i" }}</p>
                                                {% elif observation.observation_type == ObservationType.VARIABLE %}
                                                    <p>Minimum Altitude: {{ observation.minimum_altitude }}</p>
                                                {% elif observation.observation_type == ObservationType.MONITORING %}
                                                    <p>Frames per Filter: {{ observation.frames_per_filter }}</p>
                                                    <p>Minimum Altitude: {{ observation.minimum_altitude }}</p>
                                                    <p>Start Scheduling: {{ observation.start_scheduling|date:"d.m.Y" }}</p>
                                                    <p>End Scheduling: {{ observation.end_scheduling|date:"d.m.Y" }}</p>
>>>>>>> 61ee862a
                                                    <p>Cadence: {{ observation.cadence }}</p>
                                                {% elif observation.observation_type == ObservationType.EXPERT %}
                                                    <p>Frames per Filter: {{ observation.frames_per_filter }}</p>
                                                    <p>Dither Every: {{ observation.dither_every }}</p>
                                                    <p>Binning: {{ observation.binning }}</p>
                                                    <p>Gain: {{ observation.gain }}</p>
                                                    <p>Offset: {{ observation.offset }}</p>
                                                    <p>Batch Size: {{ observation.batch_size }}</p>
                                                    {% if observation.start_observation %}
                                                        <p>Start Observation: {{ observation.start_observation|date:"d.m.Y H:i" }}</p>
                                                        <p>End Observation: {{ observation.end_observation|date:"d.m.Y H:i" }}</p>
                                                    {% elif observation.start_scheduling %}
                                                        <p>Start Scheduling: {{ observation.start_scheduling|date:"d.m.Y" }}</p>
                                                        <p>End Scheduling: {{ observation.end_scheduling|date:"d.m.Y" }}</p>
                                                        {% if observation.start_observation_time %}
                                                            <p>Start Observation Time: {{ observation.start_observation_time|date:"H:i" }}</p>
                                                            <p>End Observation Time: {{ observation.end_observation_time|date:"H:i" }}</p>
                                                        {% endif %}
                                                        <p>Cadence: {{ observation.cadence }}</p>
                                                    {% endif %}
                                                    <p>Moon Separation Angle: {{ observation.moon_separation_angle }}</p>
                                                    <p>Moon Separation Width: {{ observation.moon_separation_width }}</p>
                                                    <p>Minimum Altitude: {{ observation.minimum_altitude }}</p>
                                                {% endif %}
<<<<<<< HEAD
                                                <p>Moon Separation Angle: {{ observation.moon_separation_angle }}</p>
                                                <p>Moon Separation Width: {{ observation.moon_separation_width }}</p>
                                                <p>Minimum Altitude: {{ observation.minimum_altitude }}</p>
                                            {% endif %}
                                        </div>
                                    </td>
                                </tr>
                            {% endfor %}
                        </tbody>
                    </table>
                {% endif %}
=======
                                            </div>
                                        </td>
                                    </tr>
                                {% endfor %}
                            </tbody>
                        </table>
                    {% endif %}
                </div>
                <div id="completed-observations">
                    <p class="text-xl">Completed Observations</p>
                    {% if completed_observations|length == 0 %}
                        <p class="no-completed-observations-text text">No completed observations yet.</p>
                    {% else %}
                        <table class="table observations-table">
                            <colgroup>
                                <col width="0%" />
                                <col width="0%" />
                                <col width="0%" />
                                <col width="50%" />
                                <col width="0%" />
                                <col width="0%" />
                                {% if perms.accounts.can_see_all_observations %}
                                    <col width="50%" />
                                {% endif %}
                                <col width="0%" />
                                <col width="0%" />
                            </colgroup>
                            <thead>
                                <tr>
                                    <th class="expand-row-container"></th>
                                    <th class="text-align-left">Observatory</th>
                                    <th class="text-align-right">ID</th>
                                    <th class="text-align-left">Target</th>
                                    <th class="text-align-left">Type</th>
                                    <th class="text-align-left">Filters</th>
                                    {% if perms.accounts.can_see_all_observations %}<th class="text-align-right">User</th>{% endif %}
                                    <th class="text-align-right">Status</th>
                                    <th class="actions-container"></th>
                                </tr>
                            </thead>
                            <tbody>
                                {% for observation in completed_observations %}
                                    <tr class="table-row" data-id="{{ observation.id }}">
                                        <td class="expand-row-icon-container">
                                            <div id="expander-trigger-{{ observation.id }}"
                                                 class="icon-btn"
                                                 onclick="toggleExpander('{{ observation.id }}')">
                                                <i class="bx bx-chevron-right"></i>
                                            </div>
                                        </td>
                                        <td class="text-align-left">{{ observation.observatory.name }}</td>
                                        <td class="text-align-right">{{ observation.target.catalog_id|default:"-" }}</td>
                                        <td class="table-cell-truncate text-align-left"
                                            tooltip-when-truncated="{{ observation.target.name }}">
                                            {{ observation.target.name }}
                                        </td>
                                        <td class="text-align-left">{{ observation.observation_type }}</td>
                                        <td>
                                            <div class="filter-set-container">
                                                {% for filter in observation.filter_set.all %}<p>{{ filter.filter_type }}</p>{% endfor %}
                                            </div>
                                        </td>
                                        {% if perms.accounts.can_see_all_observations %}
                                            <td class="table-cell-truncate text-align-right"
                                                tooltip-when-truncated="{{ observation.user.username }}">
                                                {{ observation.user.username }}
                                            </td>
                                        {% endif %}
                                        <td class="text-align-right">
                                            <div class="project-status-container">
                                                {% if observation.project_status == ObservationStatus.PENDING %}
                                                    <span class="project-status-dot status-pending"></span>
                                                {% elif observation.project_status == ObservationStatus.UPLOADED %}
                                                    <span class="project-status-dot status-uploaded"></span>
                                                {% elif observation.project_status == ObservationStatus.COMPLETED %}
                                                    <span class="project-status-dot status-completed"></span>
                                                {% elif observation.project_status == ObservationStatus.ERROR %}
                                                    <span class="project-status-dot status-error"></span>
                                                {% elif observation.project_status == ObservationStatus.PENDING_DELETION %}
                                                    <span class="project-status-dot status-pending-deletion"></span>
                                                {% elif observation.project_status == ObservationStatus.FAILED %}
                                                    <span class="project-status-dot status-failed"></span>
                                                {% endif %}
                                                <span class="text">{{ observation.project_status }}</span>
                                            </div>
                                        </td>
                                        <td class="actions-container">
                                            <a href="#"
                                               onclick="deleteObservation('{% url 'delete-observation' observation.id %}'); return false;"
                                               title="Delete Observation"
                                               class="icon-btn {% if observation.project_status == ObservationStatus.PENDING_DELETION %}disabled-link{% endif %}">
                                                <i class="bx bx-trash"></i>
                                            </a>
                                        </td>
                                    </tr>
                                    <tr class="expander-row"
                                        id="expander-{{ observation.id }}"
                                        style="display: none">
                                        <td colspan="5">
                                            <div class="expander-content">
                                                <p>Created at: {{ observation.created_at|date:"d.m.Y H:i" }}</p>
                                                <p>Exposure time: {{ observation.exposure_time }}</p>
                                                {% if observation.observation_type == ObservationType.IMAGING %}
                                                    <p>Frames per Filter: {{ observation.frames_per_filter }}</p>
                                                {% elif observation.observation_type == ObservationType.EXOPLANET %}
                                                    <p>
                                                        Start
                                                        Observation: {{ observation.start_observation|date:"d.m.Y H:i" }}
                                                    </p>
                                                    <p>End Observation: {{ observation.end_observation|date:"d.m.Y H:i" }}</p>
                                                {% elif observation.observation_type == ObservationType.VARIABLE %}
                                                    <p>Minimum Altitude: {{ observation.minimum_altitude }}</p>
                                                {% elif observation.observation_type == ObservationType.MONITORING %}
                                                    <p>Frames per Filter: {{ observation.frames_per_filter }}</p>
                                                    <p>Start Scheduling: {{ observation.start_scheduling|date:"d.m.Y" }}</p>
                                                    <p>End Scheduling: {{ observation.end_scheduling|date:"d.m.Y" }}</p>
                                                    <p>Cadence: {{ observation.cadence }}</p>
                                                {% elif observation.observation_type == ObservationType.EXPERT %}
                                                    <p>Frames per Filter: {{ observation.frames_per_filter }}</p>
                                                    <p>Dither Every: {{ observation.dither_every }}</p>
                                                    <p>Binning: {{ observation.binning }}</p>
                                                    <p>Gain: {{ observation.gain }}</p>
                                                    <p>Offset: {{ observation.offset }}</p>
                                                    <p>Batch Size: {{ observation.batch_size }}</p>
                                                    {% if observation.start_observation %}
                                                        <p>Start Observation: {{ observation.start_observation|date:"d.m.Y H:i" }}</p>
                                                        <p>End Observation: {{ observation.end_observation|date:"d.m.Y H:i" }}</p>
                                                    {% elif observation.start_scheduling %}
                                                        <p>Start Scheduling: {{ observation.start_scheduling|date:"d.m.Y" }}</p>
                                                        <p>End Scheduling: {{ observation.end_scheduling|date:"d.m.Y" }}</p>
                                                        {% if observation.start_observation_time %}
                                                            <p>Start Observation Time: {{ observation.start_observation_time|date:"H:i" }}</p>
                                                            <p>End Observation Time: {{ observation.end_observation_time|date:"H:i" }}</p>
                                                        {% endif %}
                                                        <p>Cadence: {{ observation.cadence }}</p>
                                                    {% endif %}
                                                    <p>Moon Separation Angle: {{ observation.moon_separation_angle }}</p>
                                                    <p>Moon Separation Width: {{ observation.moon_separation_width }}</p>
                                                    <p>Minimum Altitude: {{ observation.minimum_altitude }}</p>
                                                {% endif %}
                                            </div>
                                        </td>
                                    </tr>
                                {% endfor %}
                            </tbody>
                        </table>
                    {% endif %}
                </div>
>>>>>>> 61ee862a
            </div>
        </div>
    {% endif %}
</div>
{% endblock %}
{% block scripts %}
    <script>
        function scrollToCompletedObservations() {
            const completedObservationsElement = document.getElementById('completed-observations');
            if (completedObservationsElement) {
                completedObservationsElement.scrollIntoView({behavior: 'smooth'});
            }
        }

        function toggleExpander(id) {
            const expander = document.getElementById(`expander-${id}`);
            const icon = document.querySelector(`#expander-trigger-${id} i`);

            if (expander.style.display === 'none' || expander.style.display === '') {
                expander.style.display = 'table-row';
                icon.className = 'bx bx-chevron-down';
            } else {
                expander.style.display = 'none';
                icon.className = 'bx bx-chevron-right';
            }
        }

        /**
         * Sends api request to delete observation with the given id.
         * @param {string} url - The url to send the request to.
         * @param {boolean} isPaused - Current state.
         */
<<<<<<< HEAD

        async function pause_observation(url, isPaused) {
            let confirmation = false;
            if (isPaused) {
                confirmation = await showConfirmModal("Continue Observation", "Are you sure you want to continue this observation?", "Continue");
            } else {
                confirmation = await showConfirmModal("Pause Observation", "Are you sure you want to pause this observation?", "Pause")
            }
            if (confirmation) {
                try {
                    const response = await fetch(url, {
                        headers: {
                            "Content-Type": "application/json",
                            "X-CSRFToken": '{{ csrf_token }}',
                        },
                        method: "POST",
                    });

                    if (response.ok) {
                        window.location.reload();
                        return;
                    }

                    const jsonResponse = await response.json();
                    await showAlertModal("Failed to change status for Observation", "An error occurred while changing the status for your observation.\n" + jsonResponse["error"]);
                } catch (err) {
                    await showAlertModal("Failed to change status Observation", "An unknown error occurred while changing the status for your observation. Please try again.");
                }
            }
        }

        async function delete_observation(url) {
=======
        async function deleteObservation(url) {
>>>>>>> 61ee862a
            if (await showConfirmModal("Delete Observation", "Are you sure you want to delete this observation? This action cannot be undone.", "Delete")) {
                try {
                    const response = await fetch(url, {
                        headers: {
                            "Content-Type": "application/json",
                            "X-CSRFToken": '{{ csrf_token }}',
                        },
                        method: "POST",
                    });

                    if (response.ok) {
                        window.location.reload();
                        return;
                    }

                    const jsonResponse = await response.json();
                    await showAlertModal("Failed to delete Observation", "An error occurred while deleting your observation.\n" + jsonResponse["error"]);
                } catch (err) {
                    await showAlertModal("Failed to delete Observation", "An unknown error occurred while deleting your observation. Please try again.");
                }
            }
        }

        async function finishObservation(url) {
            if (await showConfirmModal("Finish Observation", "Are you sure you want to mark this observation as completed?", "Finish Observation")) {
                try {
                    const response = await fetch(url, {
                        headers: {
                            "Content-Type": "application/json",
                            "X-CSRFToken": '{{ csrf_token }}',
                        },
                        method: "POST",
                    });

                    if (response.ok) {
                        window.location.reload();
                        return;
                    }

                    const jsonResponse = await response.json();
                    await showAlertModal("Failed to complete Observation", "An error occurred while completing your observation.\n" + jsonResponse["error"]);
                } catch (err) {
                    await showAlertModal("Failed to complete Observation", "An unknown error occurred while deleting your observation. Please try again.");
                }
            }
        }
    </script>
{% endblock %}<|MERGE_RESOLUTION|>--- conflicted
+++ resolved
@@ -139,34 +139,68 @@
                     {% else %}
                         <table class="table observations-table">
                             <colgroup>
-                                <col width="0%" />
-                                <col width="0%" />
-                                <col width="0%" />
-                                <col width="50%" />
-                                <col width="0%" />
-                                <col width="0%" />
+                                <col width="0%"/>
+                                <col width="0%"/>
+                                <col width="0%"/>
+                                <col width="50%"/>
+                                <col width="0%"/>
+                                <col width="0%"/>
                                 {% if perms.accounts.can_see_all_observations %}
-                                    <col width="50%" />
-                                    <col width="0%" />
+                                    <col width="50%"/>
+                                    <col width="0%"/>
                                 {% endif %}
-                                <col width="0%" />
-                                <col width="0%" />
-                                <col width="0%" />
-                                <col width="0%" />
+                                <col width="0%"/>
+                                <col width="0%"/>
+                                <col width="0%"/>
+                                <col width="0%"/>
                             </colgroup>
                             <thead>
-                                <tr>
-                                    <th class="expand-row-container"></th>
-                                    <th class="text-align-left">Observatory</th>
-                                    <th class="text-align-right">ID</th>
-                                    <th class="text-align-left">Target</th>
-                                    <th class="text-align-left">Type</th>
-                                    <th class="text-align-left">Filters</th>
+                            <tr>
+                                <th class="expand-row-container"></th>
+                                <th class="text-align-left">Observatory</th>
+                                <th class="text-align-right">ID</th>
+                                <th class="text-align-left">Target</th>
+                                <th class="text-align-left">Type</th>
+                                <th class="text-align-left">Filters</th>
+                                {% if perms.accounts.can_see_all_observations %}
+                                    <th class="text-align-right">User</th>
+                                    <th class="text-align-right">Priority</th>
+                                {% endif %}
+                                <th class="text-align-right">Progress</th>
+                                <th class="text-align-right">Status</th>
+                                <th class="actions-container"></th>
+                            </tr>
+                            </thead>
+                            <tbody>
+                            {% for observation in active_observations %}
+                                <tr class="table-row" data-id="{{ observation.id }}">
+                                    <td class="expand-row-icon-container">
+                                        <div id="expander-trigger-{{ observation.id }}"
+                                             class="icon-btn"
+                                             onclick="toggleExpander('{{ observation.id }}')">
+                                            <i class="bx bx-chevron-right"></i>
+                                        </div>
+                                    </td>
+                                    <td class="text-align-left">{{ observation.observatory.name }}</td>
+                                    <td class="text-align-right">{{ observation.target.catalog_id|default:"-" }}</td>
+                                    <td class="table-cell-truncate text-align-left"
+                                        tooltip-when-truncated="{{ observation.target.name }}">
+                                        {{ observation.target.name }}
+                                    </td>
+                                    <td class="text-align-left">{{ observation.observation_type }}</td>
+                                    <td>
+                                        <div class="filter-set-container">
+                                            {% for filter in observation.filter_set.all %}
+                                                <p>{{ filter.filter_type }}</p>{% endfor %}
+                                        </div>
+                                    </td>
                                     {% if perms.accounts.can_see_all_observations %}
-                                        <th class="text-align-right">User</th>
-                                        <th class="text-align-right">Priority</th>
+                                        <td class="table-cell-truncate text-align-right"
+                                            tooltip-when-truncated="{{ observation.user.username }}">
+                                            {{ observation.user.username }}
+                                        </td>
+                                        <td class="text-align-right">{{ observation.priority }}</td>
                                     {% endif %}
-<<<<<<< HEAD
                                     <td class="text-align-right">{{ observation.project_completion|floatformat:"0" }}%</td>
                                     <td class="text-align-right">
                                         <div class="project-status-container">
@@ -190,127 +224,134 @@
                                             <span class="text">{{ observation.project_status }}</span>
                                         </div>
                                     </td>
-                                    <td class="text-align-right">{{ observation.created_at|date:"d.m.Y" }}</td>
                                     <td class="actions-container">
                                         <a href="{% url 'edit-observation-request' observation.id %}"
                                            title="Edit Observation"
-                                           {% if observation.project_status == ObservationStatus.PENDING or observation.project_status == ObservationStatus.PAUSED %} class="icon-btn" {% else %}class="icon-btn disabled-link" {% endif %}>
+                                                {% if observation.project_status != ObservationStatus.PENDING %}
+                                           class="icon-btn disabled-link" {% else %} class="icon-btn" {% endif %}>
                                             <i class="bx bx-edit"></i>
                                         </a>
                                         <a href="#"
-                                           onclick="delete_observation('{% url 'delete-observation' observation.id %}'); return false;"
+                                           onclick="deleteObservation('{% url 'delete-observation' observation.id %}'); return false;"
                                            title="Delete Observation"
                                            class="icon-btn">
                                             <i class="bx bx-trash"></i>
                                         </a>
                                         <a href="#"
-                                           {% if observation.project_status != ObservationStatus.PAUSED %}
+                                           onclick="finishObservation('{% url 'finish-observation' observation.id %}'); return false;"
+                                           title="Finish Observation"
+                                           class="icon-btn">
+                                            <i class="bx bx-check"></i>
+                                        </a>
+                                        <a href="#"
+                                                {% if observation.project_status != ObservationStatus.PAUSED %}
                                            onclick="pause_observation('{% url 'toggle-pause-observation' observation.id %}', false); return false;"
                                            title="Pause Observation"
                                            class="icon-btn">
-                                            <i class="bx bx-pause"></i>
-                                        {% else %}
-                                            onclick="pause_observation('{% url 'toggle-pause-observation' observation.id %}', true); return false;"
-                                            title="Continue Observation"
-                                            class="icon-btn">
-                                            <i class="bx bx-play"></i>
-                                        {% endif %}
-                                    </a>
-                                    <a href="#"
-                                       onclick="finish_observation('{% url 'finish-observation' observation.id %}'); return false;"
-                                       title="Finish Observation"
-                                       class="icon-btn">
-                                        <i class="bx bx-check"></i>
-                                    </a>
-                                </td>
-                            </tr>
-                            <tr class="expander-row"
-                                id="expander-{{ observation.id }}"
-                                style="display: none">
-                                <td colspan="5">
-                                    <div class="expander-content">
-                                        <p>Exposure time: {{ observation.exposure_time }}</p>
-                                        {% if observation.observation_type == ObservationType.IMAGING %}
-                                            <p>Frames per Filter: {{ observation.frames_per_filter }}</p>
-                                        {% elif observation.observation_type == ObservationType.EXOPLANET %}
-                                            <p>Start Observation: {{ observation.start_observation|date:"d.m.Y" }}</p>
-                                            <p>End Observation: {{ observation.end_observation|date:"d.m.Y" }}</p>
-                                        {% elif observation.observation_type == ObservationType.VARIABLE %}
-                                            <p>Minimum Altitude: {{ observation.minimum_altitude }}</p>
-                                        {% elif observation.observation_type == ObservationType.MONITORING %}
-                                            <p>Frames per Filter: {{ observation.frames_per_filter }}</p>
-                                            <p>Minimum Altitude: {{ observation.minimum_altitude }}</p>
-                                            <p>Start Scheduling: {{ observation.start_scheduling|date:"d.m.Y" }}</p>
-                                            <p>End Scheduling: {{ observation.end_scheduling|date:"d.m.Y" }}</p>
-                                            <p>Cadence: {{ observation.cadence }}</p>
-                                        {% elif observation.observation_type == ObservationType.EXPERT %}
-                                            <p>Frames per Filter: {{ observation.frames_per_filter }}</p>
-                                            <p>Dither Every: {{ observation.dither_every }}</p>
-                                            <p>Binning: {{ observation.binning }}</p>
-                                            <p>Gain: {{ observation.gain }}</p>
-                                            <p>Offset: {{ observation.offset }}</p>
-                                            {% if observation.start_observation %}
-                                                <p>
-                                                    Start
-                                                    Observation: {{ observation.start_observation|date:"d.m.Y" }}
-                                                </p>
-                                                <p>End Observation: {{ observation.end_observation|date:"d.m.Y" }}</p>
-                                            {% elif observation.start_scheduling %}
+                                                    <i class="bx bx-pause"></i>
+                                                {% else %}
+                                                    onclick="pause_observation('
+                                                    {% url 'toggle-pause-observation' observation.id %}', true); return
+                                                    false;"
+                                                    title="Continue Observation"
+                                                    class="icon-btn">
+                                                    <i class="bx bx-play"></i>
+                                                {% endif %}
+                                        </a>
+                                    </td>
+                                </tr>
+                                <tr class="expander-row"
+                                    id="expander-{{ observation.id }}"
+                                    style="display: none">
+                                    <td colspan="5">
+                                        <div class="expander-content">
+                                            <p>Created at: {{ observation.created_at|date:"d.m.Y H:i" }}</p>
+                                            <p>Exposure time: {{ observation.exposure_time }}</p>
+                                            {% if observation.observation_type == ObservationType.IMAGING %}
+                                                <p>Frames per Filter: {{ observation.frames_per_filter }}</p>
+                                            {% elif observation.observation_type == ObservationType.EXOPLANET %}
+                                                <p>Start
+                                                    Observation: {{ observation.start_observation|date:"d.m.Y H:i" }}</p>
+                                                <p>End
+                                                    Observation: {{ observation.end_observation|date:"d.m.Y H:i" }}</p>
+                                            {% elif observation.observation_type == ObservationType.VARIABLE %}
+                                                <p>Minimum Altitude: {{ observation.minimum_altitude }}</p>
+                                            {% elif observation.observation_type == ObservationType.MONITORING %}
+                                                <p>Frames per Filter: {{ observation.frames_per_filter }}</p>
+                                                <p>Minimum Altitude: {{ observation.minimum_altitude }}</p>
                                                 <p>Start Scheduling: {{ observation.start_scheduling|date:"d.m.Y" }}</p>
                                                 <p>End Scheduling: {{ observation.end_scheduling|date:"d.m.Y" }}</p>
-                                                {% if observation.start_observation_time %}
-                                                    <p>
-                                                        Start Observation
-                                                        Time: {{ observation.start_observation_time|date:"H:i" }}
-                                                    </p>
-                                                    <p>
-                                                        End Observation
-                                                        Time: {{ observation.end_observation_time|date:"H:i" }}
-                                                    </p>
+                                                <p>Cadence: {{ observation.cadence }}</p>
+                                            {% elif observation.observation_type == ObservationType.EXPERT %}
+                                                <p>Frames per Filter: {{ observation.frames_per_filter }}</p>
+                                                <p>Dither Every: {{ observation.dither_every }}</p>
+                                                <p>Binning: {{ observation.binning }}</p>
+                                                <p>Gain: {{ observation.gain }}</p>
+                                                <p>Offset: {{ observation.offset }}</p>
+                                                <p>Batch Size: {{ observation.batch_size }}</p>
+                                                {% if observation.start_observation %}
+                                                    <p>Start
+                                                        Observation: {{ observation.start_observation|date:"d.m.Y H:i" }}</p>
+                                                    <p>End
+                                                        Observation: {{ observation.end_observation|date:"d.m.Y H:i" }}</p>
+                                                {% elif observation.start_scheduling %}
+                                                    <p>Start
+                                                        Scheduling: {{ observation.start_scheduling|date:"d.m.Y" }}</p>
+                                                    <p>End Scheduling: {{ observation.end_scheduling|date:"d.m.Y" }}</p>
+                                                    {% if observation.start_observation_time %}
+                                                        <p>Start Observation
+                                                            Time: {{ observation.start_observation_time|date:"H:i" }}</p>
+                                                        <p>End Observation
+                                                            Time: {{ observation.end_observation_time|date:"H:i" }}</p>
+                                                    {% endif %}
+                                                    <p>Cadence: {{ observation.cadence }}</p>
                                                 {% endif %}
-                                                <p>Cadence: {{ observation.cadence }}</p>
+                                                <p>Moon Separation Angle: {{ observation.moon_separation_angle }}</p>
+                                                <p>Moon Separation Width: {{ observation.moon_separation_width }}</p>
+                                                <p>Minimum Altitude: {{ observation.minimum_altitude }}</p>
                                             {% endif %}
-                                            <p>Moon Separation Angle: {{ observation.moon_separation_angle }}</p>
-                                            <p>Moon Separation Width: {{ observation.moon_separation_width }}</p>
-                                            <p>Minimum Altitude: {{ observation.minimum_altitude }}</p>
-                                        {% endif %}
-                                    </div>
-                                </td>
-                            </tr>
-                        {% endfor %}
-                    </tbody>
-                </table>
-            </div>
-            <div id="completed-observations">
-                <p class="text-xl">Completed Observations</p>
-                {% if completed_observations|length == 0 %}
-                    <p class="no-completed-observations-text text">No completed observations yet.</p>
-                {% else %}
-                    <table class="table observations-table">
-                        <colgroup>
-                            <col width="0%" />
-                            <col width="0%" />
-                            <col width="50%" />
-                            <col width="0%" />
-                            <col width="0%" />
-                            {% if perms.accounts.can_see_all_observations %}
-                                <col width="50%" />
-                            {% endif %}
-                            <col width="0%" />
-                        </colgroup>
-                        <thead>
+                                        </div>
+                                    </td>
+                                </tr>
+                            {% endfor %}
+                            </tbody>
+                        </table>
+                    {% endif %}
+                </div>
+                <div id="completed-observations">
+                    <p class="text-xl">Completed Observations</p>
+                    {% if completed_observations|length == 0 %}
+                        <p class="no-completed-observations-text text">No completed observations yet.</p>
+                    {% else %}
+                        <table class="table observations-table">
+                            <colgroup>
+                                <col width="0%"/>
+                                <col width="0%"/>
+                                <col width="0%"/>
+                                <col width="50%"/>
+                                <col width="0%"/>
+                                <col width="0%"/>
+                                {% if perms.accounts.can_see_all_observations %}
+                                    <col width="50%"/>
+                                {% endif %}
+                                <col width="0%"/>
+                                <col width="0%"/>
+                            </colgroup>
+                            <thead>
                             <tr>
                                 <th class="expand-row-container"></th>
                                 <th class="text-align-left">Observatory</th>
+                                <th class="text-align-right">ID</th>
                                 <th class="text-align-left">Target</th>
                                 <th class="text-align-left">Type</th>
                                 <th class="text-align-left">Filters</th>
-                                {% if perms.accounts.can_see_all_observations %}<th class="text-align-right">User</th>{% endif %}
+                                {% if perms.accounts.can_see_all_observations %}
+                                    <th class="text-align-right">User</th>{% endif %}
                                 <th class="text-align-right">Status</th>
-                                <th class="text-align-right">Created</th>
+                                <th class="actions-container"></th>
                             </tr>
-                        </thead>
-                        <tbody>
+                            </thead>
+                            <tbody>
                             {% for observation in completed_observations %}
                                 <tr class="table-row" data-id="{{ observation.id }}">
                                     <td class="expand-row-icon-container">
@@ -321,15 +362,23 @@
                                         </div>
                                     </td>
                                     <td class="text-align-left">{{ observation.observatory.name }}</td>
-                                    <td class="text-align-left">{{ observation.target.name }}</td>
+                                    <td class="text-align-right">{{ observation.target.catalog_id|default:"-" }}</td>
+                                    <td class="table-cell-truncate text-align-left"
+                                        tooltip-when-truncated="{{ observation.target.name }}">
+                                        {{ observation.target.name }}
+                                    </td>
                                     <td class="text-align-left">{{ observation.observation_type }}</td>
                                     <td>
                                         <div class="filter-set-container">
-                                            {% for filter in observation.filter_set.all %}<p>{{ filter.filter_type }}</p>{% endfor %}
+                                            {% for filter in observation.filter_set.all %}
+                                                <p>{{ filter.filter_type }}</p>{% endfor %}
                                         </div>
                                     </td>
                                     {% if perms.accounts.can_see_all_observations %}
-                                        <td class="table-cell-truncate text-align-right">{{ observation.user.username }}</td>
+                                        <td class="table-cell-truncate text-align-right"
+                                            tooltip-when-truncated="{{ observation.user.username }}">
+                                            {{ observation.user.username }}
+                                        </td>
                                     {% endif %}
                                     <td class="text-align-right">
                                         <div class="project-status-container">
@@ -349,22 +398,31 @@
                                             <span class="text">{{ observation.project_status }}</span>
                                         </div>
                                     </td>
-                                    <td class="text-align-right">{{ observation.created_at|date:"d.m.Y" }}</td>
+                                    <td class="actions-container">
+                                        <a href="#"
+                                           onclick="deleteObservation('{% url 'delete-observation' observation.id %}'); return false;"
+                                           title="Delete Observation"
+                                           class="icon-btn {% if observation.project_status == ObservationStatus.PENDING_DELETION %}disabled-link{% endif %}">
+                                            <i class="bx bx-trash"></i>
+                                        </a>
+                                    </td>
                                 </tr>
                                 <tr class="expander-row"
                                     id="expander-{{ observation.id }}"
                                     style="display: none">
                                     <td colspan="5">
                                         <div class="expander-content">
+                                            <p>Created at: {{ observation.created_at|date:"d.m.Y H:i" }}</p>
                                             <p>Exposure time: {{ observation.exposure_time }}</p>
                                             {% if observation.observation_type == ObservationType.IMAGING %}
                                                 <p>Frames per Filter: {{ observation.frames_per_filter }}</p>
                                             {% elif observation.observation_type == ObservationType.EXOPLANET %}
                                                 <p>
                                                     Start
-                                                    Observation: {{ observation.start_observation|date:"d.m.Y" }}
+                                                    Observation: {{ observation.start_observation|date:"d.m.Y H:i" }}
                                                 </p>
-                                                <p>End Observation: {{ observation.end_observation|date:"d.m.Y" }}</p>
+                                                <p>End
+                                                    Observation: {{ observation.end_observation|date:"d.m.Y H:i" }}</p>
                                             {% elif observation.observation_type == ObservationType.VARIABLE %}
                                                 <p>Minimum Altitude: {{ observation.minimum_altitude }}</p>
                                             {% elif observation.observation_type == ObservationType.MONITORING %}
@@ -378,152 +436,24 @@
                                                 <p>Binning: {{ observation.binning }}</p>
                                                 <p>Gain: {{ observation.gain }}</p>
                                                 <p>Offset: {{ observation.offset }}</p>
+                                                <p>Batch Size: {{ observation.batch_size }}</p>
                                                 {% if observation.start_observation %}
-                                                    <p>
-                                                        Start
-                                                        Observation: {{ observation.start_observation|date:"d.m.Y" }}
-                                                    </p>
-                                                    <p>
-                                                        End
-                                                        Observation: {{ observation.end_observation|date:"d.m.Y" }}
-                                                    </p>
+                                                    <p>Start
+                                                        Observation: {{ observation.start_observation|date:"d.m.Y H:i" }}</p>
+                                                    <p>End
+                                                        Observation: {{ observation.end_observation|date:"d.m.Y H:i" }}</p>
                                                 {% elif observation.start_scheduling %}
-                                                    <p>
-                                                        Start
-                                                        Scheduling: {{ observation.start_scheduling|date:"d.m.Y" }}
-                                                    </p>
+                                                    <p>Start
+                                                        Scheduling: {{ observation.start_scheduling|date:"d.m.Y" }}</p>
                                                     <p>End Scheduling: {{ observation.end_scheduling|date:"d.m.Y" }}</p>
                                                     {% if observation.start_observation_time %}
-                                                        <p>
-                                                            Start Observation
-                                                            Time: {{ observation.start_observation_time|date:"H:i" }}
-                                                        </p>
-                                                        <p>
-                                                            End Observation
-                                                            Time: {{ observation.end_observation_time|date:"H:i" }}
-                                                        </p>
+                                                        <p>Start Observation
+                                                            Time: {{ observation.start_observation_time|date:"H:i" }}</p>
+                                                        <p>End Observation
+                                                            Time: {{ observation.end_observation_time|date:"H:i" }}</p>
                                                     {% endif %}
-=======
-                                    <th class="text-align-right">Progress</th>
-                                    <th class="text-align-right">Status</th>
-                                    <th class="actions-container"></th>
-                                </tr>
-                            </thead>
-                            <tbody>
-                                {% for observation in active_observations %}
-                                    <tr class="table-row" data-id="{{ observation.id }}">
-                                        <td class="expand-row-icon-container">
-                                            <div id="expander-trigger-{{ observation.id }}"
-                                                 class="icon-btn"
-                                                 onclick="toggleExpander('{{ observation.id }}')">
-                                                <i class="bx bx-chevron-right"></i>
-                                            </div>
-                                        </td>
-                                        <td class="text-align-left">{{ observation.observatory.name }}</td>
-                                        <td class="text-align-right">{{ observation.target.catalog_id|default:"-" }}</td>
-                                        <td class="table-cell-truncate text-align-left"
-                                            tooltip-when-truncated="{{ observation.target.name }}">
-                                            {{ observation.target.name }}
-                                        </td>
-                                        <td class="text-align-left">{{ observation.observation_type }}</td>
-                                        <td>
-                                            <div class="filter-set-container">
-                                                {% for filter in observation.filter_set.all %}<p>{{ filter.filter_type }}</p>{% endfor %}
-                                            </div>
-                                        </td>
-                                        {% if perms.accounts.can_see_all_observations %}
-                                            <td class="table-cell-truncate text-align-right"
-                                                tooltip-when-truncated="{{ observation.user.username }}">
-                                                {{ observation.user.username }}
-                                            </td>
-                                            <td class="text-align-right">{{ observation.priority }}</td>
-                                        {% endif %}
-                                        <td class="text-align-right">{{ observation.project_completion|floatformat:"0" }}%</td>
-                                        <td class="text-align-right">
-                                            <div class="project-status-container">
-                                                {% if observation.project_status == ObservationStatus.PENDING %}
-                                                    <span class="project-status-dot status-pending"></span>
-                                                {% elif observation.project_status == ObservationStatus.UPLOADED %}
-                                                    <span class="project-status-dot status-uploaded"></span>
-                                                {% elif observation.project_status == ObservationStatus.COMPLETED %}
-                                                    <span class="project-status-dot status-completed"></span>
-                                                {% elif observation.project_status == ObservationStatus.ERROR %}
-                                                    <span class="project-status-dot status-error"></span>
-                                                {% elif observation.project_status == ObservationStatus.PENDING_DELETION %}
-                                                    <span class="project-status-dot status-pending-deletion"></span>
-                                                {% elif observation.project_status == ObservationStatus.FAILED %}
-                                                    <span class="project-status-dot status-failed"></span>
-                                                {% elif observation.project_status == ObservationStatus.PENDING_COMPLETION %}
-                                                    <span class="project-status-dot status-completed"></span>
+                                                    <p>Cadence: {{ observation.cadence }}</p>
                                                 {% endif %}
-                                                <span class="text">{{ observation.project_status }}</span>
-                                            </div>
-                                        </td>
-                                        <td class="actions-container">
-                                            <a href="{% url 'edit-observation-request' observation.id %}"
-                                               title="Edit Observation"
-                                               {% if observation.project_status != ObservationStatus.PENDING %} class="icon-btn disabled-link" {% else %} class="icon-btn" {% endif %}>
-                                                <i class="bx bx-edit"></i>
-                                            </a>
-                                            <a href="#"
-                                               onclick="deleteObservation('{% url 'delete-observation' observation.id %}'); return false;"
-                                               title="Delete Observation"
-                                               class="icon-btn">
-                                                <i class="bx bx-trash"></i>
-                                            </a>
-                                            <a href="#"
-                                               onclick="finishObservation('{% url 'finish-observation' observation.id %}'); return false;"
-                                               title="Finish Observation"
-                                               class="icon-btn">
-                                                <i class="bx bx-check"></i>
-                                            </a>
-                                        </td>
-                                    </tr>
-                                    <tr class="expander-row"
-                                        id="expander-{{ observation.id }}"
-                                        style="display: none">
-                                        <td colspan="5">
-                                            <div class="expander-content">
-                                                <p>Created at: {{ observation.created_at|date:"d.m.Y H:i" }}</p>
-                                                <p>Exposure time: {{ observation.exposure_time }}</p>
-                                                {% if observation.observation_type == ObservationType.IMAGING %}
-                                                    <p>Frames per Filter: {{ observation.frames_per_filter }}</p>
-                                                {% elif observation.observation_type == ObservationType.EXOPLANET %}
-                                                    <p>Start Observation: {{ observation.start_observation|date:"d.m.Y H:i" }}</p>
-                                                    <p>End Observation: {{ observation.end_observation|date:"d.m.Y H:i" }}</p>
-                                                {% elif observation.observation_type == ObservationType.VARIABLE %}
-                                                    <p>Minimum Altitude: {{ observation.minimum_altitude }}</p>
-                                                {% elif observation.observation_type == ObservationType.MONITORING %}
-                                                    <p>Frames per Filter: {{ observation.frames_per_filter }}</p>
-                                                    <p>Minimum Altitude: {{ observation.minimum_altitude }}</p>
-                                                    <p>Start Scheduling: {{ observation.start_scheduling|date:"d.m.Y" }}</p>
-                                                    <p>End Scheduling: {{ observation.end_scheduling|date:"d.m.Y" }}</p>
->>>>>>> 61ee862a
-                                                    <p>Cadence: {{ observation.cadence }}</p>
-                                                {% elif observation.observation_type == ObservationType.EXPERT %}
-                                                    <p>Frames per Filter: {{ observation.frames_per_filter }}</p>
-                                                    <p>Dither Every: {{ observation.dither_every }}</p>
-                                                    <p>Binning: {{ observation.binning }}</p>
-                                                    <p>Gain: {{ observation.gain }}</p>
-                                                    <p>Offset: {{ observation.offset }}</p>
-                                                    <p>Batch Size: {{ observation.batch_size }}</p>
-                                                    {% if observation.start_observation %}
-                                                        <p>Start Observation: {{ observation.start_observation|date:"d.m.Y H:i" }}</p>
-                                                        <p>End Observation: {{ observation.end_observation|date:"d.m.Y H:i" }}</p>
-                                                    {% elif observation.start_scheduling %}
-                                                        <p>Start Scheduling: {{ observation.start_scheduling|date:"d.m.Y" }}</p>
-                                                        <p>End Scheduling: {{ observation.end_scheduling|date:"d.m.Y" }}</p>
-                                                        {% if observation.start_observation_time %}
-                                                            <p>Start Observation Time: {{ observation.start_observation_time|date:"H:i" }}</p>
-                                                            <p>End Observation Time: {{ observation.end_observation_time|date:"H:i" }}</p>
-                                                        {% endif %}
-                                                        <p>Cadence: {{ observation.cadence }}</p>
-                                                    {% endif %}
-                                                    <p>Moon Separation Angle: {{ observation.moon_separation_angle }}</p>
-                                                    <p>Moon Separation Width: {{ observation.moon_separation_width }}</p>
-                                                    <p>Minimum Altitude: {{ observation.minimum_altitude }}</p>
-                                                {% endif %}
-<<<<<<< HEAD
                                                 <p>Moon Separation Angle: {{ observation.moon_separation_angle }}</p>
                                                 <p>Moon Separation Width: {{ observation.moon_separation_width }}</p>
                                                 <p>Minimum Altitude: {{ observation.minimum_altitude }}</p>
@@ -532,163 +462,13 @@
                                     </td>
                                 </tr>
                             {% endfor %}
-                        </tbody>
-                    </table>
-                {% endif %}
-=======
-                                            </div>
-                                        </td>
-                                    </tr>
-                                {% endfor %}
                             </tbody>
                         </table>
                     {% endif %}
                 </div>
-                <div id="completed-observations">
-                    <p class="text-xl">Completed Observations</p>
-                    {% if completed_observations|length == 0 %}
-                        <p class="no-completed-observations-text text">No completed observations yet.</p>
-                    {% else %}
-                        <table class="table observations-table">
-                            <colgroup>
-                                <col width="0%" />
-                                <col width="0%" />
-                                <col width="0%" />
-                                <col width="50%" />
-                                <col width="0%" />
-                                <col width="0%" />
-                                {% if perms.accounts.can_see_all_observations %}
-                                    <col width="50%" />
-                                {% endif %}
-                                <col width="0%" />
-                                <col width="0%" />
-                            </colgroup>
-                            <thead>
-                                <tr>
-                                    <th class="expand-row-container"></th>
-                                    <th class="text-align-left">Observatory</th>
-                                    <th class="text-align-right">ID</th>
-                                    <th class="text-align-left">Target</th>
-                                    <th class="text-align-left">Type</th>
-                                    <th class="text-align-left">Filters</th>
-                                    {% if perms.accounts.can_see_all_observations %}<th class="text-align-right">User</th>{% endif %}
-                                    <th class="text-align-right">Status</th>
-                                    <th class="actions-container"></th>
-                                </tr>
-                            </thead>
-                            <tbody>
-                                {% for observation in completed_observations %}
-                                    <tr class="table-row" data-id="{{ observation.id }}">
-                                        <td class="expand-row-icon-container">
-                                            <div id="expander-trigger-{{ observation.id }}"
-                                                 class="icon-btn"
-                                                 onclick="toggleExpander('{{ observation.id }}')">
-                                                <i class="bx bx-chevron-right"></i>
-                                            </div>
-                                        </td>
-                                        <td class="text-align-left">{{ observation.observatory.name }}</td>
-                                        <td class="text-align-right">{{ observation.target.catalog_id|default:"-" }}</td>
-                                        <td class="table-cell-truncate text-align-left"
-                                            tooltip-when-truncated="{{ observation.target.name }}">
-                                            {{ observation.target.name }}
-                                        </td>
-                                        <td class="text-align-left">{{ observation.observation_type }}</td>
-                                        <td>
-                                            <div class="filter-set-container">
-                                                {% for filter in observation.filter_set.all %}<p>{{ filter.filter_type }}</p>{% endfor %}
-                                            </div>
-                                        </td>
-                                        {% if perms.accounts.can_see_all_observations %}
-                                            <td class="table-cell-truncate text-align-right"
-                                                tooltip-when-truncated="{{ observation.user.username }}">
-                                                {{ observation.user.username }}
-                                            </td>
-                                        {% endif %}
-                                        <td class="text-align-right">
-                                            <div class="project-status-container">
-                                                {% if observation.project_status == ObservationStatus.PENDING %}
-                                                    <span class="project-status-dot status-pending"></span>
-                                                {% elif observation.project_status == ObservationStatus.UPLOADED %}
-                                                    <span class="project-status-dot status-uploaded"></span>
-                                                {% elif observation.project_status == ObservationStatus.COMPLETED %}
-                                                    <span class="project-status-dot status-completed"></span>
-                                                {% elif observation.project_status == ObservationStatus.ERROR %}
-                                                    <span class="project-status-dot status-error"></span>
-                                                {% elif observation.project_status == ObservationStatus.PENDING_DELETION %}
-                                                    <span class="project-status-dot status-pending-deletion"></span>
-                                                {% elif observation.project_status == ObservationStatus.FAILED %}
-                                                    <span class="project-status-dot status-failed"></span>
-                                                {% endif %}
-                                                <span class="text">{{ observation.project_status }}</span>
-                                            </div>
-                                        </td>
-                                        <td class="actions-container">
-                                            <a href="#"
-                                               onclick="deleteObservation('{% url 'delete-observation' observation.id %}'); return false;"
-                                               title="Delete Observation"
-                                               class="icon-btn {% if observation.project_status == ObservationStatus.PENDING_DELETION %}disabled-link{% endif %}">
-                                                <i class="bx bx-trash"></i>
-                                            </a>
-                                        </td>
-                                    </tr>
-                                    <tr class="expander-row"
-                                        id="expander-{{ observation.id }}"
-                                        style="display: none">
-                                        <td colspan="5">
-                                            <div class="expander-content">
-                                                <p>Created at: {{ observation.created_at|date:"d.m.Y H:i" }}</p>
-                                                <p>Exposure time: {{ observation.exposure_time }}</p>
-                                                {% if observation.observation_type == ObservationType.IMAGING %}
-                                                    <p>Frames per Filter: {{ observation.frames_per_filter }}</p>
-                                                {% elif observation.observation_type == ObservationType.EXOPLANET %}
-                                                    <p>
-                                                        Start
-                                                        Observation: {{ observation.start_observation|date:"d.m.Y H:i" }}
-                                                    </p>
-                                                    <p>End Observation: {{ observation.end_observation|date:"d.m.Y H:i" }}</p>
-                                                {% elif observation.observation_type == ObservationType.VARIABLE %}
-                                                    <p>Minimum Altitude: {{ observation.minimum_altitude }}</p>
-                                                {% elif observation.observation_type == ObservationType.MONITORING %}
-                                                    <p>Frames per Filter: {{ observation.frames_per_filter }}</p>
-                                                    <p>Start Scheduling: {{ observation.start_scheduling|date:"d.m.Y" }}</p>
-                                                    <p>End Scheduling: {{ observation.end_scheduling|date:"d.m.Y" }}</p>
-                                                    <p>Cadence: {{ observation.cadence }}</p>
-                                                {% elif observation.observation_type == ObservationType.EXPERT %}
-                                                    <p>Frames per Filter: {{ observation.frames_per_filter }}</p>
-                                                    <p>Dither Every: {{ observation.dither_every }}</p>
-                                                    <p>Binning: {{ observation.binning }}</p>
-                                                    <p>Gain: {{ observation.gain }}</p>
-                                                    <p>Offset: {{ observation.offset }}</p>
-                                                    <p>Batch Size: {{ observation.batch_size }}</p>
-                                                    {% if observation.start_observation %}
-                                                        <p>Start Observation: {{ observation.start_observation|date:"d.m.Y H:i" }}</p>
-                                                        <p>End Observation: {{ observation.end_observation|date:"d.m.Y H:i" }}</p>
-                                                    {% elif observation.start_scheduling %}
-                                                        <p>Start Scheduling: {{ observation.start_scheduling|date:"d.m.Y" }}</p>
-                                                        <p>End Scheduling: {{ observation.end_scheduling|date:"d.m.Y" }}</p>
-                                                        {% if observation.start_observation_time %}
-                                                            <p>Start Observation Time: {{ observation.start_observation_time|date:"H:i" }}</p>
-                                                            <p>End Observation Time: {{ observation.end_observation_time|date:"H:i" }}</p>
-                                                        {% endif %}
-                                                        <p>Cadence: {{ observation.cadence }}</p>
-                                                    {% endif %}
-                                                    <p>Moon Separation Angle: {{ observation.moon_separation_angle }}</p>
-                                                    <p>Moon Separation Width: {{ observation.moon_separation_width }}</p>
-                                                    <p>Minimum Altitude: {{ observation.minimum_altitude }}</p>
-                                                {% endif %}
-                                            </div>
-                                        </td>
-                                    </tr>
-                                {% endfor %}
-                            </tbody>
-                        </table>
-                    {% endif %}
-                </div>
->>>>>>> 61ee862a
             </div>
-        </div>
-    {% endif %}
-</div>
+        {% endif %}
+    </div>
 {% endblock %}
 {% block scripts %}
     <script>
@@ -717,7 +497,6 @@
          * @param {string} url - The url to send the request to.
          * @param {boolean} isPaused - Current state.
          */
-<<<<<<< HEAD
 
         async function pause_observation(url, isPaused) {
             let confirmation = false;
@@ -749,10 +528,7 @@
             }
         }
 
-        async function delete_observation(url) {
-=======
         async function deleteObservation(url) {
->>>>>>> 61ee862a
             if (await showConfirmModal("Delete Observation", "Are you sure you want to delete this observation? This action cannot be undone.", "Delete")) {
                 try {
                     const response = await fetch(url, {
