{% extends "base_template.html" %}
{% block title %}Dashboard{% endblock %}
{% block style %}
    <link href='https://unpkg.com/boxicons@2.1.4/css/boxicons.min.css'
          rel='stylesheet'>
    <style>
    .container {
        margin: 30px;
    }

    .empty-container {
        display: flex;
        justify-content: center;
        align-items: center;
    }

    .empty-text p {
        text-align: center;
        padding: 20px;
        font-size: 18px;
    }

    .observations-table {
        margin: 10px;
        width: calc(100% - 20px);
        height: calc(100% - 20px);
        box-sizing: border-box;
    }

    .observations-table th, td {
        padding: 8px;
    }

    .observations-table th {
        font-weight: bold;
    }

    .left-align {
        text-align: left;
    }

    .filter_set_container {
        display: flex;
        flex-wrap: wrap;
        gap: 0 1em;
        align-content: center;
        justify-content: center;
    }

    .right-align {
        text-align: right;
    }

    .observation-row:hover {
        background-color: var(--tom-light-grey);
        cursor: pointer;
    }
    </style>
{% endblock %}
{% block content %}
    <div class="container">
        <div class="content_wrapper">
            {% if observations|length == 0 %}
                <div class="empty-container">
                    <p class="empty-text">Submitted observations will show up here.</p>
                </div>
            {% else %}
                <table class="observations-table">
                    <thead>
                        <tr>
                            <th class="left-align">Observatory</th>
                            <th class="left-align">Target</th>
                            <th class="left-align">Type</th>
                            <th class="left-align">Filters</th>
                            <th class="right-align">Exposure time</th>
                            {% if perms.accounts.can_see_all_observations %}<th class="left-align">User</th>{% endif %}
                            <th class="right-align">Created at</th>
                            <th class="right-align">Project status</th>
                            <th class="right-align">Project completion</th>
                            <th class="right-align">Priority</th>
<<<<<<< HEAD
                            <td></td>
=======
                            <th class="right-align"></th>
>>>>>>> 5a69cdf4
                        </tr>
                    </thead>
                    <tbody>
                        {% for observation in observations %}
                            <tr class="observation-row" data-id="{{ observation.id }}">
                                <td class="left-align">{{ observation.observatory.name }}</td>
                                <td class="left-align">{{ observation.target.name }}</td>
                                <td class="left-align">{{ observation.observation_type }}</td>
                                <td>
                                    <div class="filter_set_container">
                                        {% for filter in observation.filter_set.all %}<p>{{ filter.filter_type }}</p>{% endfor %}
                                    </div>
                                </td>
                                <td class="right-align">{{ observation.exposure_time }}</td>
                                {% if perms.accounts.can_see_all_observations %}<td class="left-align">{{ observation.user.username }}</td>{% endif %}
                                <td class="right-align">{{ observation.created_at|date:"d.m.Y" }}</td>
                                <td class="right-align">{{ observation.project_status }}</td>
                                <td class="right-align">{{ observation.project_completion|floatformat:"0" }}%</td>
<<<<<<< HEAD
                                {% if perms.accounts.can_see_all_observations %}<td class="right-align">{{ observation.priority }}</td>{% endif %}
                                <td>
                                    {% if observation.project_status == "Pending Upload" %}
                                        <a href="{% url 'edit-observation-request' observation.id %}">
                                            <i class="bx bx-edit"></i>
                                        </a>
                                    {% endif %}
=======
                                <td class="right-align">{{ observation.priority }}</td>
                                <td class="right-align">
                                    <div>
                                        <button onclick="delete_observation('{{ observation.id }}')">X</button>
                                    </div>
>>>>>>> 5a69cdf4
                                </td>
                            </tr>
                            <tr class="expander-row"
                                id="expander-{{ observation.id }}"
                                style="display: none">
                                <td colspan="5">
                                    <div class="expander-content">
                                        {% if observation.observation_type == 'Imaging' %}
                                            <p>Frames per filter: {{ observation.frames_per_filter }}</p>
                                        {% elif observation.observation_type == 'Exoplanet' %}
                                            <p>Start observation: {{ observation.start_observation|date:"d.m.Y" }}</p>
                                            <p>End observation: {{ observation.end_observation|date:"d.m.Y" }}</p>
                                        {% elif observation.observation_type == 'Variable' %}
                                            <p>Minimum altitude: {{ observation.minimum_altitude }}</p>
                                        {% elif observation.observation_type == 'Monitor' %}
                                            <p>Frames per filter: {{ observation.frames_per_filter }}</p>
                                            <p>Start scheduling: {{ observation.start_scheduling|date:"d.m.Y" }}</p>
                                            <p>End scheduling: {{ observation.end_scheduling|date:"d.m.Y" }}</p>
                                            <p>Cadence: {{ observation.cadence }}</p>
                                        {% elif observation.observation_type == 'Expert' %}
                                            <p>Frames per filter: {{ observation.frames_per_filter }}</p>
                                            <p>Dither every: {{ observation.dither_every }}</p>
                                            <p>Binning: {{ observation.binning }}</p>
                                            <p>Gain: {{ observation.gain }}</p>
                                            <p>Offset: {{ observation.offset }}</p>
                                            <p>Start observation: {{ observation.start_observation|date:"d.m.Y" }}</p>
                                            <p>End observation: {{ observation.end_observation|date:"d.m.Y" }}</p>
                                            <p>Start scheduling: {{ observation.start_scheduling|date:"d.m.Y" }}</p>
                                            <p>End scheduling: {{ observation.end_scheduling|date:"d.m.Y" }}</p>
                                            <p>Cadence: {{ observation.cadence }}</p>
                                            <p>Moon separation angle: {{ observation.moon_separation_angle }}</p>
                                            <p>Moon separation width: {{ observation.moon_separation_width }}</p>
                                            <p>Minimum altitude: {{ observation.minimum_altitude }}</p>
                                        {% endif %}
                                    </div>
                                </td>
                            </tr>
                        {% endfor %}
                    </tbody>
                </table>
            {% endif %}
        </div>
    </div>
{% endblock %}
{% block scripts %}
    <script>
        document.addEventListener('DOMContentLoaded', function() {
            const rows = document.querySelectorAll('.observation-row');
            let currentlyExpanded = null;

            rows.forEach(row => {
                row.addEventListener('click', function() {
                    // Do not expand the row if the user clicked on the edit icon
                    if (event.target.classList.contains('bx-edit') || event.target.closest('a')) {
                        return;
                    }

                    const id = this.getAttribute('data-id');
                    const expander = document.getElementById(`expander-${id}`);

                    // Close currently expanded row if it's not the one we're clicking
                    if (currentlyExpanded && currentlyExpanded !== expander) {
                        currentlyExpanded.style.display = 'none';
                    }

                    // Toggle the clicked expander
                    if (expander.style.display === 'none' || expander.style.display === '') {
                        expander.style.display = 'table-row';
                        currentlyExpanded = expander;
                    } else {
                        expander.style.display = 'none';
                        currentlyExpanded = null;
                    }
                });
            });
        });

        /**
         * Sends api request to delete observation with the given id.
         * @param obs_id id of the observation that is to be deleted
         */
        function delete_observation(obs_id) {
            if (!confirm("delete this observation")) return;
            fetch('{% url "delete-observation" %}', {
                headers: {
                    "Content-Type": "application/json",
                    "X-CSRFToken": '{{ csrf_token }}',
                },
                method: "POST",
                body: JSON.stringify({id: obs_id}),
            }).then(response => {
                if (response.ok) {
                    window.location.reload()
                    return;
                }
                response.json().then(json_response => alert(json_response["error"]))
            });

        }
    </script>
{% endblock %}<|MERGE_RESOLUTION|>--- conflicted
+++ resolved
@@ -54,6 +54,26 @@
     .observation-row:hover {
         background-color: var(--tom-light-grey);
         cursor: pointer;
+    }
+
+    .actions-container {
+        display: flex;
+        flex-direction: row;
+        gap: 1em;
+        align-items: center;
+    }
+
+    .action-icon {
+        display: inline-flex;
+        align-items: center;
+        justify-content: center;
+        width: 32px;
+        height: 32px;
+        border-radius: 20%;
+    }
+
+    .action-icon:hover {
+        background-color: var(--tom-dark-grey);
     }
     </style>
 {% endblock %}
@@ -78,11 +98,7 @@
                             <th class="right-align">Project status</th>
                             <th class="right-align">Project completion</th>
                             <th class="right-align">Priority</th>
-<<<<<<< HEAD
-                            <td></td>
-=======
-                            <th class="right-align"></th>
->>>>>>> 5a69cdf4
+                            <th></th>
                         </tr>
                     </thead>
                     <tbody>
@@ -101,67 +117,64 @@
                                 <td class="right-align">{{ observation.created_at|date:"d.m.Y" }}</td>
                                 <td class="right-align">{{ observation.project_status }}</td>
                                 <td class="right-align">{{ observation.project_completion|floatformat:"0" }}%</td>
-<<<<<<< HEAD
                                 {% if perms.accounts.can_see_all_observations %}<td class="right-align">{{ observation.priority }}</td>{% endif %}
-                                <td>
+                                <td class="actions-container">
                                     {% if observation.project_status == "Pending Upload" %}
-                                        <a href="{% url 'edit-observation-request' observation.id %}">
+                                        <a href="{% url 'edit-observation-request' observation.id %}"
+                                           class="action-icon">
                                             <i class="bx bx-edit"></i>
                                         </a>
+                                        <a href="#"
+                                           onclick="delete_observation('{{ observation.id }}'); return false;"
+                                           class="action-icon">
+                                            <i class="bx bx-trash"></i>
+                                        </a>
                                     {% endif %}
-=======
-                                <td class="right-align">{{ observation.priority }}</td>
-                                <td class="right-align">
-                                    <div>
-                                        <button onclick="delete_observation('{{ observation.id }}')">X</button>
-                                    </div>
->>>>>>> 5a69cdf4
                                 </td>
-                            </tr>
-                            <tr class="expander-row"
-                                id="expander-{{ observation.id }}"
-                                style="display: none">
-                                <td colspan="5">
-                                    <div class="expander-content">
-                                        {% if observation.observation_type == 'Imaging' %}
-                                            <p>Frames per filter: {{ observation.frames_per_filter }}</p>
-                                        {% elif observation.observation_type == 'Exoplanet' %}
-                                            <p>Start observation: {{ observation.start_observation|date:"d.m.Y" }}</p>
-                                            <p>End observation: {{ observation.end_observation|date:"d.m.Y" }}</p>
-                                        {% elif observation.observation_type == 'Variable' %}
-                                            <p>Minimum altitude: {{ observation.minimum_altitude }}</p>
-                                        {% elif observation.observation_type == 'Monitor' %}
-                                            <p>Frames per filter: {{ observation.frames_per_filter }}</p>
-                                            <p>Start scheduling: {{ observation.start_scheduling|date:"d.m.Y" }}</p>
-                                            <p>End scheduling: {{ observation.end_scheduling|date:"d.m.Y" }}</p>
-                                            <p>Cadence: {{ observation.cadence }}</p>
-                                        {% elif observation.observation_type == 'Expert' %}
-                                            <p>Frames per filter: {{ observation.frames_per_filter }}</p>
-                                            <p>Dither every: {{ observation.dither_every }}</p>
-                                            <p>Binning: {{ observation.binning }}</p>
-                                            <p>Gain: {{ observation.gain }}</p>
-                                            <p>Offset: {{ observation.offset }}</p>
-                                            <p>Start observation: {{ observation.start_observation|date:"d.m.Y" }}</p>
-                                            <p>End observation: {{ observation.end_observation|date:"d.m.Y" }}</p>
-                                            <p>Start scheduling: {{ observation.start_scheduling|date:"d.m.Y" }}</p>
-                                            <p>End scheduling: {{ observation.end_scheduling|date:"d.m.Y" }}</p>
-                                            <p>Cadence: {{ observation.cadence }}</p>
-                                            <p>Moon separation angle: {{ observation.moon_separation_angle }}</p>
-                                            <p>Moon separation width: {{ observation.moon_separation_width }}</p>
-                                            <p>Minimum altitude: {{ observation.minimum_altitude }}</p>
-                                        {% endif %}
-                                    </div>
-                                </td>
-                            </tr>
-                        {% endfor %}
-                    </tbody>
-                </table>
-            {% endif %}
+                                <tr class="expander-row"
+                                    id="expander-{{ observation.id }}"
+                                    style="display: none">
+                                    <td colspan="5">
+                                        <div class="expander-content">
+                                            {% if observation.observation_type == 'Imaging' %}
+                                                <p>Frames per filter: {{ observation.frames_per_filter }}</p>
+                                            {% elif observation.observation_type == 'Exoplanet' %}
+                                                <p>Start observation: {{ observation.start_observation|date:"d.m.Y" }}</p>
+                                                <p>End observation: {{ observation.end_observation|date:"d.m.Y" }}</p>
+                                            {% elif observation.observation_type == 'Variable' %}
+                                                <p>Minimum altitude: {{ observation.minimum_altitude }}</p>
+                                            {% elif observation.observation_type == 'Monitor' %}
+                                                <p>Frames per filter: {{ observation.frames_per_filter }}</p>
+                                                <p>Start scheduling: {{ observation.start_scheduling|date:"d.m.Y" }}</p>
+                                                <p>End scheduling: {{ observation.end_scheduling|date:"d.m.Y" }}</p>
+                                                <p>Cadence: {{ observation.cadence }}</p>
+                                            {% elif observation.observation_type == 'Expert' %}
+                                                <p>Frames per filter: {{ observation.frames_per_filter }}</p>
+                                                <p>Dither every: {{ observation.dither_every }}</p>
+                                                <p>Binning: {{ observation.binning }}</p>
+                                                <p>Gain: {{ observation.gain }}</p>
+                                                <p>Offset: {{ observation.offset }}</p>
+                                                <p>Start observation: {{ observation.start_observation|date:"d.m.Y" }}</p>
+                                                <p>End observation: {{ observation.end_observation|date:"d.m.Y" }}</p>
+                                                <p>Start scheduling: {{ observation.start_scheduling|date:"d.m.Y" }}</p>
+                                                <p>End scheduling: {{ observation.end_scheduling|date:"d.m.Y" }}</p>
+                                                <p>Cadence: {{ observation.cadence }}</p>
+                                                <p>Moon separation angle: {{ observation.moon_separation_angle }}</p>
+                                                <p>Moon separation width: {{ observation.moon_separation_width }}</p>
+                                                <p>Minimum altitude: {{ observation.minimum_altitude }}</p>
+                                            {% endif %}
+                                        </div>
+                                    </td>
+                                </tr>
+                            {% endfor %}
+                        </tbody>
+                    </table>
+                {% endif %}
+            </div>
         </div>
-    </div>
-{% endblock %}
-{% block scripts %}
-    <script>
+    {% endblock %}
+    {% block scripts %}
+        <script>
         document.addEventListener('DOMContentLoaded', function() {
             const rows = document.querySelectorAll('.observation-row');
             let currentlyExpanded = null;
@@ -198,7 +211,7 @@
          * @param obs_id id of the observation that is to be deleted
          */
         function delete_observation(obs_id) {
-            if (!confirm("delete this observation")) return;
+            if (!confirm("Do you want to delete this observation? This action cannot be undone.")) return;
             fetch('{% url "delete-observation" %}', {
                 headers: {
                     "Content-Type": "application/json",
@@ -215,5 +228,5 @@
             });
 
         }
-    </script>
-{% endblock %}+        </script>
+    {% endblock %}