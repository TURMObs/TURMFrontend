--- conflicted
+++ resolved
@@ -9,23 +9,4 @@
     else:
         observations = AbstractObservation.objects.filter(user=request.user)
 
-<<<<<<< HEAD
-    return render(request, "dashboard/index.html", {"observations": observations})
-
-
-def delete_all(request):
-    AbstractObservation.objects.all().delete()
-    return redirect("dashboard")
-
-
-def upload_observation(request):
-    call_command("upload_observations")
-    return redirect("dashboard")
-
-
-def update_observation(request):
-    call_command("update_observations")
-    return redirect("dashboard")
-=======
-    return render(request, "dashboard/index.html", {"observations": observations})
->>>>>>> 11ca7404
+    return render(request, "dashboard/index.html", {"observations": observations})