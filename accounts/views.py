--- conflicted
+++ resolved
@@ -373,13 +373,8 @@
 def register_from_invitation_template(request, token, email=None, form=None):
     return render(
         request,
-<<<<<<< HEAD
-        "authentication/register_from_invitation.html",
+        "accounts/register_from_invitation.html",
         {"form": form, "email": email, "token": token},
-=======
-        "accounts/register_from_invitation.html",
-        {"error": error, "form": form, "email": email, "token": token},
->>>>>>> 385d343c
     )
 
 
