import logging
from datetime import datetime, timedelta

import django.contrib.auth as auth
from django import forms
from django.contrib.auth.decorators import user_passes_test
from django.contrib.auth.models import Group, Permission
from django.http import JsonResponse
from django.shortcuts import redirect, render
from django.views.decorators.http import require_GET, require_POST
from django.contrib.auth.decorators import login_not_required
from django.conf import settings
import os

from rest_framework.decorators import api_view

from . import user_data
from .models import (
    InvitationToken,
    generate_invitation_link,
    ObservatoryUser,
    UserPermission,
    UserGroup,
)

logger = logging.getLogger(__name__)


class LoginForm(forms.Form):
    email = forms.EmailField(widget=forms.TextInput(attrs={"placeholder": "Email"}))
    password = forms.CharField(
        widget=forms.PasswordInput(attrs={"placeholder": "Password"})
    )


class GenerateInvitationForm(forms.Form):
    email = forms.EmailField(widget=forms.TextInput(attrs={"placeholder": "Email"}))
    username = forms.CharField(
        widget=forms.TextInput(attrs={"placeholder": "User Alias (optional)"}),
        required=False,
    )
    quota = forms.IntegerField(
        widget=forms.NumberInput(attrs={"placeholder": "Quota"}),
        min_value=1,
        max_value=100,
        initial=5,
        required=False,
    )
    lifetime = forms.DateField(
        widget=forms.DateInput(attrs={"type": "date", "min": datetime.now().date()}),
        initial=(datetime.now() + timedelta(days=90)),
        required=False,
    )
    role = forms.ChoiceField(
        widget=forms.Select(),
        choices=[],
        initial=UserGroup.USER,
        required=True,
    )
    expert = forms.BooleanField(
        widget=forms.CheckboxInput(attrs={"id": "id_expert"}),
        label="expert",
        required=False,
        initial=False,
    )

    def __init__(self, *args, **kwargs):
        user = kwargs.pop("user", None)
        super().__init__(*args, **kwargs)

        choices = [(UserGroup.USER, "Nutzer*in")]

        if user:
            if user.has_perm(UserPermission.CAN_INVITE_ADMINS):
                choices.append((UserGroup.ADMIN, "Admin"))
            if user.has_perm(UserPermission.CAN_INVITE_GROUP_LEADERS):
                choices.append((UserGroup.GROUP_LEADER, "Gruppenleiter*in"))

        self.fields["role"].choices = choices

    def clean_expert(self):
        expert = self.cleaned_data.get("expert")
        if expert is None:
            expert = False
        if self.cleaned_data.get("role") == UserGroup.ADMIN:
            expert = True
        return expert


class SetPasswordForm(forms.Form):
    new_password1 = forms.CharField(
        widget=forms.PasswordInput(attrs={"placeholder": "Password"})
    )
    new_password2 = forms.CharField(
        widget=forms.PasswordInput(attrs={"placeholder": "Confirm Password"})
    )

    def clean(self):
        cleaned_data = super().clean()
        password1 = cleaned_data.get("new_password1")
        password2 = cleaned_data.get("new_password2")
        if password1 and password2 and password1 != password2:
            raise forms.ValidationError("Passwords do not match")
        return cleaned_data


@require_GET
@login_not_required
def login(request):
    if request.user.is_authenticated:
        return redirect(settings.LOGIN_REDIRECT_URL)
    else:
        # If this is a DEBUG build we want to pre-populate the form with a default user
        if settings.DEBUG:
            form = create_prepopulated_debug_login_form()
            return index_template(request, form=form)
        else:
            return index_template(request, form=LoginForm())


@require_POST
@login_not_required
def login_user(request):
    form = LoginForm(request.POST)
    if not form.is_valid():
        return index_template(
            request, form=LoginForm(), error="Invalid username or password"
        )

    username = form.cleaned_data["email"]
    password = form.cleaned_data["password"]

    user = auth.authenticate(request, username=username, password=password)
    if not user:
        return index_template(
            request, form=LoginForm(), error="Invalid username or password"
        )
    if not isinstance(user, ObservatoryUser):
        return index_template(request, form=LoginForm(), error="Invalid user")
    if user.deletion_pending:
        return index_template(
            request, form=LoginForm(), error="This account has been marked for deletion"
        )
    auth.login(request, user)
    logger.info(f"User {username} logged in successfully")
    return redirect(settings.LOGIN_REDIRECT_URL)


@require_GET
@user_passes_test(lambda u: u.has_perm(UserPermission.CAN_GENERATE_INVITATION))
def generate_invitation(request):
    return generate_invitation_template(
        request, form=GenerateInvitationForm(user=request.user)
    )


@require_POST
@user_passes_test(lambda u: u.has_perm(UserPermission.CAN_GENERATE_INVITATION))
def generate_user_invitation(request):
    form = GenerateInvitationForm(request.POST, user=request.user)
    if not form.is_valid():
        logger.warning(f"Invalid form data on account creation: {form.errors}")
        return generate_invitation_template(
            request,
            form=GenerateInvitationForm(user=request.user),
            error="Invalid email",
        )

    email = form.cleaned_data["email"]
    username = form.cleaned_data["username"]
    quota = form.cleaned_data["quota"]
    lifetime = form.cleaned_data["lifetime"]
    role = form.cleaned_data["role"]
    expert = form.cleaned_data["expert"]

    if username is None or username == "":
        username = email

    if role == UserGroup.ADMIN and not request.user.has_perm(
        UserPermission.CAN_INVITE_ADMINS
    ):
        return generate_invitation_template(
            request,
            form=GenerateInvitationForm(request.user),
            error="You do not have permission to invite admins",
        )

    if role == UserGroup.GROUP_LEADER and not request.user.has_perm(
        UserPermission.CAN_INVITE_GROUP_LEADERS
    ):
        return generate_invitation_template(
            request,
            form=GenerateInvitationForm(request.user),
            error="You do not have permission to invite group leaders",
        )

<<<<<<< HEAD
    base_url = f"{request.scheme}://{request.get_host()}/accounts/register"  # this seems convoluted
    link = generate_invitation_link(
        base_url=base_url,
        email=email,
        username=username,
        quota=quota,
        lifetime=lifetime,
        role=role,
        expert=expert,
    )
=======
    url = settings.BASE_URL
    subpath = settings.SUBPATH
    if subpath:
        url += subpath
    url += "/accounts/register"
    link = generate_invitation_link(url, email, quota, lifetime, role, expert)
>>>>>>> afaa4226
    if link is None:
        return JsonResponse(
            {"status": "error", "error": "User with this email already exists"},
            status=400,
        )
    logger.info(f"Invitation generated for email {email} by {request.user.username}")
    return JsonResponse({"status": "success", "link": link}, status=200)


@require_GET
@login_not_required
def register(request, token):
    try:
        invitation = InvitationToken.objects.get(token=token)
    except InvitationToken.DoesNotExist:
        return register_from_invitation_template(
            request, token, error="Invalid invitation link"
        )

    return register_from_invitation_template(
        request, token, form=SetPasswordForm(), email=invitation.email
    )


@require_POST
@login_not_required
def register_user(request, token):
    try:
        invitation = InvitationToken.objects.get(token=token)
    except InvitationToken.DoesNotExist:
        return register_from_invitation_template(
            request, token, error="Invalid invitation link"
        )

    form = SetPasswordForm(request.POST)
    if not form.is_valid():
        return register_from_invitation_template(
            request,
            token,
            form=SetPasswordForm(),
            email=invitation.email,
            error="Invalid password",
        )
    user = ObservatoryUser.objects.create_user(
        username=invitation.username,
        email=invitation.email,
        quota=invitation.quota,
        lifetime=invitation.lifetime,
    )
    user.set_password(form.cleaned_data["new_password1"])
    user.groups.add(Group.objects.get(name=invitation.role))
    if invitation.expert:
        user.user_permissions.add(
            Permission.objects.get(
                codename=UserPermission.CAN_CREATE_EXPERT_OBSERVATION
            )
        )
    user.save()
    invitation.delete()
    auth.login(request, user)
    logger.info(
        f"Created new {invitation.role} account for {user.username} with quota {user.quota} and lifetime {user.lifetime} (expert: {invitation.expert})"
    )
    return redirect(settings.LOGIN_REDIRECT_URL)


@api_view(["POST"])
def has_invitation(request):
    email = request.data.get("email")
    print(email)
    exists = InvitationToken.objects.filter(email=email).exists()
    return JsonResponse({"has_invitation": exists}, status=200)


@require_POST
def delete_invitation(request, invitation_id):
    invitation = InvitationToken.objects.get(id=invitation_id)
    invitation.delete()
    return JsonResponse({"status": "success"}, status=200)


@require_POST
def delete_user(request, user_id):
    request_user = request.user
    if user_id != request_user.id and not request_user.has_perm(
        UserPermission.CAN_DELETE_USERS
    ):
        return JsonResponse(
            {
                "status": "error",
                "message": "You do not have permission to delete this user.",
            },
            status=403,
        )
    target_user = ObservatoryUser.objects.get(id=user_id)
    if not target_user:
        return JsonResponse(
            {
                "status": "error",
                "message": "User does not exist.",
            },
            status=400,
        )
    if not isinstance(target_user, ObservatoryUser):
        return JsonResponse(
            {
                "status": "error",
                "message": "You cannot delete this user.",
            },
            status=400,
        )
    target_user.deletion_pending = True
    target_user.save()
    logger.info(f"{target_user} has been marked for deletion by {request_user}")
    return JsonResponse({"status": "success"}, status=200)


@require_GET
def get_user_data(request):
    data = user_data.get_all_data(request.user)
    return JsonResponse(data)


@require_GET
def dsgvo_options(request):
    return render(request, "accounts/dsgvo.html")


def index_template(request, error=None, form=None):
    return render(request, "accounts/index.html", {"error": error, "form": form})


def generate_invitation_template(request, error=None, link=None, form=None):
    return render(
        request,
        "accounts/user_management.html",
        {
            "error": error,
            "form": form,
            "UserGroups": UserGroup,
            "invitations": InvitationToken.objects.all(),
            "users": ObservatoryUser.objects.all(),
            "current_user_id": request.user.id,
        },
    )


def register_from_invitation_template(
    request, token, error=None, email=None, form=None
):
    return render(
        request,
        "accounts/register_from_invitation.html",
        {"error": error, "form": form, "email": email, "token": token},
    )


def create_prepopulated_debug_login_form() -> LoginForm:
    """
    Creates a login form where the email field is prepopulated, with the value
    that is specified in the `ADMIN_EMAIL` environment variable, useful for debugging
    :return: LoginForm with pre-populated email field
    """

    email = os.environ.get("ADMIN_EMAIL")
    return LoginForm(initial={"email": email})<|MERGE_RESOLUTION|>--- conflicted
+++ resolved
@@ -194,10 +194,13 @@
             error="You do not have permission to invite group leaders",
         )
 
-<<<<<<< HEAD
-    base_url = f"{request.scheme}://{request.get_host()}/accounts/register"  # this seems convoluted
+    url = settings.BASE_URL
+    subpath = settings.SUBPATH
+    if subpath:
+        url += subpath
+    url += "/accounts/register"
     link = generate_invitation_link(
-        base_url=base_url,
+        base_url=url,
         email=email,
         username=username,
         quota=quota,
@@ -205,14 +208,6 @@
         role=role,
         expert=expert,
     )
-=======
-    url = settings.BASE_URL
-    subpath = settings.SUBPATH
-    if subpath:
-        url += subpath
-    url += "/accounts/register"
-    link = generate_invitation_link(url, email, quota, lifetime, role, expert)
->>>>>>> afaa4226
     if link is None:
         return JsonResponse(
             {"status": "error", "error": "User with this email already exists"},
