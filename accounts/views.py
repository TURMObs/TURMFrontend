--- conflicted
+++ resolved
@@ -5,10 +5,8 @@
 from django import forms
 from django.contrib.auth.decorators import user_passes_test
 from django.contrib.auth.models import Group, Permission
-<<<<<<< HEAD
+from django.http import JsonResponse
 from django.core.validators import MinValueValidator
-=======
->>>>>>> 5a69cdf4
 from django.http import JsonResponse
 from django.shortcuts import redirect, render
 from django.views.decorators.http import require_GET, require_POST
@@ -17,11 +15,6 @@
 import os
 from rest_framework.decorators import api_view
 
-<<<<<<< HEAD
-from rest_framework.decorators import api_view
-
-=======
->>>>>>> 5a69cdf4
 from . import user_data
 from .models import (
     InvitationToken,
@@ -295,11 +288,7 @@
     ):
         return generate_invitation_template(
             request,
-<<<<<<< HEAD
             invitation_form=GenerateInvitationForm(request.user),
-=======
-            form=GenerateInvitationForm(request.user),
->>>>>>> 5a69cdf4
             error="You do not have permission to invite operators",
         )
 
@@ -380,68 +369,6 @@
         f"Created new {invitation.role} account for {user.username} with quota {user.quota} and lifetime {user.lifetime} (expert: {invitation.expert})"
     )
     return redirect(settings.LOGIN_REDIRECT_URL)
-
-
-@api_view(["POST"])
-@user_passes_test(lambda u: u.has_perm(UserPermission.CAN_GENERATE_INVITATION))
-def has_invitation(request):
-    email = request.data.get("email")
-    exists = InvitationToken.objects.filter(email=email).exists()
-    return JsonResponse({"has_invitation": exists}, status=200)
-
-
-@require_POST
-@user_passes_test(lambda u: u.has_perm(UserPermission.CAN_GENERATE_INVITATION))
-def delete_invitation(request, invitation_id):
-    invitation = InvitationToken.objects.get(id=invitation_id)
-    invitation.delete()
-    return JsonResponse({"status": "success"}, status=200)
-
-
-<<<<<<< HEAD
-@require_POST
-def delete_user(request, user_id):
-=======
-def delete_user(request, user_id):
-    if request.method != "DELETE":
-        return JsonResponse(
-            {"status": "error", "message": "wrong method. Requires DELETE"}, status=405
-        )
-
->>>>>>> 5a69cdf4
-    request_user = request.user
-    if user_id != request_user.id and not request_user.has_perm(
-        UserPermission.CAN_DELETE_USERS
-    ):
-        return JsonResponse(
-            {
-                "status": "error",
-                "message": "You do not have permission to delete this user.",
-            },
-            status=403,
-        )
-    target_user = ObservatoryUser.objects.get(id=user_id)
-    if not target_user:
-        return JsonResponse(
-            {
-                "status": "error",
-                "message": "User does not exist.",
-            },
-            status=400,
-        )
-    if not isinstance(target_user, ObservatoryUser):
-        return JsonResponse(
-            {
-                "status": "error",
-                "message": "You cannot delete this user.",
-            },
-            status=400,
-        )
-<<<<<<< HEAD
-    target_user.deletion_pending = True
-    target_user.save()
-    logger.info(f"{target_user} has been marked for deletion by {request_user}")
-    return JsonResponse({"status": "success"}, status=200)
 
 
 @require_POST
@@ -473,13 +400,65 @@
     if edit_form_data["remove_lifetime"]:
         user.lifetime = None
     user.save()
-=======
+    return JsonResponse({"status": "success"}, status=200)
+
+
+
+@api_view(["POST"])
+@user_passes_test(lambda u: u.has_perm(UserPermission.CAN_GENERATE_INVITATION))
+def has_invitation(request):
+    email = request.data.get("email")
+    exists = InvitationToken.objects.filter(email=email).exists()
+    return JsonResponse({"has_invitation": exists}, status=200)
+
+
+@require_POST
+@user_passes_test(lambda u: u.has_perm(UserPermission.CAN_GENERATE_INVITATION))
+def delete_invitation(request, invitation_id):
+    invitation = InvitationToken.objects.get(id=invitation_id)
+    invitation.delete()
+    return JsonResponse({"status": "success"}, status=200)
+
+
+def delete_user(request, user_id):
+    if request.method != "DELETE":
+        return JsonResponse(
+            {"status": "error", "message": "wrong method. Requires DELETE"}, status=405
+        )
+
+    request_user = request.user
+    if user_id != request_user.id and not request_user.has_perm(
+        UserPermission.CAN_DELETE_USERS
+    ):
+        return JsonResponse(
+            {
+                "status": "error",
+                "message": "You do not have permission to delete this user.",
+            },
+            status=403,
+        )
+    target_user = ObservatoryUser.objects.get(id=user_id)
+    if not target_user:
+        return JsonResponse(
+            {
+                "status": "error",
+                "message": "User does not exist.",
+            },
+            status=400,
+        )
+    if not isinstance(target_user, ObservatoryUser):
+        return JsonResponse(
+            {
+                "status": "error",
+                "message": "You cannot delete this user.",
+            },
+            status=400,
+        )
     user_data.delete_user(target_user)
     target_user.is_active = False  # prevents user from logging in again
     target_user.save()
 
     logger.info(f"{target_user} has been marked for deletion by {request_user}")
->>>>>>> 5a69cdf4
     return JsonResponse({"status": "success"}, status=200)
 
 
@@ -504,12 +483,8 @@
         "accounts/user_management.html",
         {
             "error": error,
-<<<<<<< HEAD
             "invitation_form": invitation_form,
             "edit_user_form": EditUserForm(),
-=======
-            "form": form,
->>>>>>> 5a69cdf4
             "UserGroups": UserGroup,
             "invitations": InvitationToken.objects.all(),
             "users": ObservatoryUser.objects.all(),
@@ -522,11 +497,7 @@
     return render(
         request,
         "accounts/register_from_invitation.html",
-<<<<<<< HEAD
-        {"error": error, "form": form, "email": email, "token": token},
-=======
         {"form": form, "email": email, "token": token},
->>>>>>> 5a69cdf4
     )
 
 
