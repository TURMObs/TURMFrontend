--- conflicted
+++ resolved
@@ -116,39 +116,8 @@
     return invitation_link
 
 
-<<<<<<< HEAD
 
 SPECIAL_CHARACTERS = ["!", "#", "$", "%", "(", ")", "*", "+", ",", "-", ".", "/", ":", ";", "=", "?", "@", "[", "]", "^", "_", "{", "|", "}", "~"]
-=======
-SPECIAL_CHARACTERS = [
-    "!",
-    "#",
-    "$",
-    "%",
-    "(",
-    ")",
-    "*",
-    "+",
-    ",",
-    "-",
-    ".",
-    "/",
-    ":",
-    ";",
-    "=",
-    "?",
-    "@",
-    "[",
-    "]",
-    "^",
-    "_",
-    "{",
-    "|",
-    "}",
-    "~",
-]
-
->>>>>>> b90e3165
 
 def is_allowed_password(string: str) -> bool:
     """
@@ -161,23 +130,7 @@
     :return: True if the string is allowed, False otherwise.
     """
 
-<<<<<<< HEAD
     return all(char.isalnum() or char in SPECIAL_CHARACTERS and char != " " for char in string)
-=======
-    return string.isalnum() or _any_char_in_list(string, SPECIAL_CHARACTERS)
-
-
-def _any_char_in_list(string: str, char_list: list) -> bool:
-    """
-    Check if any character in a string is in a list of characters.
-
-    :param string: The string to check.
-    :param char_list: The list of characters to check.
-
-    :return: True if any character in the string is in the list, False otherwise.
-    """
-    return any(char in char_list for char in string)
->>>>>>> b90e3165
 
 
 def password_length_ok(string: str) -> bool:
