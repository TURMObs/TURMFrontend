--- conflicted
+++ resolved
@@ -22,11 +22,8 @@
     CAN_CREATE_EXPERT_OBSERVATION = "can_create_expert_observation"
     CAN_SEE_ALL_OBSERVATIONS = "can_see_all_observations"
     CAN_DELETE_USERS = "can_delete_users"
-<<<<<<< HEAD
     CAN_EDIT_USERS = "can_edit_users"
-=======
     CAN_DELETE_ALL_OBSERVATIONS = "can_delete_all_observations"
->>>>>>> 5a69cdf4
 
 
 class InvitationToken(models.Model):
@@ -90,12 +87,10 @@
                 "Can create expert observation",
             ),
             (UserPermission.CAN_SEE_ALL_OBSERVATIONS, "Can see all observations"),
-<<<<<<< HEAD
             (UserPermission.CAN_DELETE_USERS, "Can delete users"),
             (UserPermission.CAN_EDIT_USERS, "Can edit users"),
-=======
+            (UserPermission.CAN_SEE_ALL_OBSERVATIONS, "Can see all observations"),
             (UserPermission.CAN_DELETE_ALL_OBSERVATIONS, "Can delete all observations"),
->>>>>>> 5a69cdf4
         ]
 
 
@@ -116,7 +111,7 @@
     :param username: The username of the user to invite. Can be None if the user has no username/alias.
     :param quota: The quota for the user. Can be None if the user has unlimited quota.
     :param lifetime: User lifetime. Can be None if the user has unlimited lifetime.
-    :param role: The role of the user. Can be one of "admin", "group_manager", or "user".
+    :param role: The role of the user. Can be one of "admin", "operator", or "user".
     :param expert: Whether the user is an expert.
 
     :return: The generated invitation link, or None if a user with the given email already exists.
@@ -150,9 +145,6 @@
     invitation_link = f"{base_url}/{invitation_token.token}"
     invitation_token.link = invitation_link
     invitation_token.save()
-<<<<<<< HEAD
-    return invitation_link
-=======
     return invitation_link
 
 
@@ -224,5 +216,4 @@
     has_number = any(char.isdigit() for char in password)
     has_special = any(char in SPECIAL_CHARACTERS for char in password)
 
-    return has_letter and has_number and has_special and password_length_ok(password)
->>>>>>> 5a69cdf4
+    return has_letter and has_number and has_special and password_length_ok(password)