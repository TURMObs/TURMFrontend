import uuid
from datetime import datetime
from typing import Optional

from django.contrib.auth.models import AbstractUser
from django.db import models
from django.db.models import Q

from observation_data.models import AbstractObservation, ObservationStatus


class UserGroup:
    ADMIN = "admin"
    OPERATOR = "operator"
    USER = "user"


class UserPermission:
    CAN_GENERATE_INVITATION = "can_generate_invitation"
    CAN_INVITE_ADMINS = "can_invite_admins"
    CAN_INVITE_OPERATORS = "can_invite_operators"
    CAN_CREATE_EXPERT_OBSERVATION = "can_create_expert_observation"
<<<<<<< HEAD
    CAN_DELETE_ALL_OBSERVATIONS = "can_delete_all_observations"
=======
    CAN_SEE_ALL_OBSERVATIONS = "can_see_all_observations"
    CAN_DELETE_USERS = "can_delete_users"
>>>>>>> 9882d2f8


class InvitationToken(models.Model):
    email = models.EmailField(unique=True)
    username = models.CharField(max_length=150)
    quota = models.IntegerField(null=True)
    lifetime = models.DateField(null=True)
    role = models.CharField(
        max_length=100,
        null=True,
        choices=[
            (UserGroup.ADMIN, "Admin"),
            (UserGroup.OPERATOR, "Operator"),
        ],
    )
    expert = models.BooleanField(default=False)
    token = models.UUIDField(default=uuid.uuid4, editable=False, unique=True)
    link = models.CharField(max_length=200)
    created_at = models.DateTimeField(auto_now_add=True)


class ObservatoryUser(AbstractUser):
    quota = models.IntegerField(null=True)
    lifetime = models.DateField(null=True)
    deletion_pending = models.BooleanField(default=False)

    def has_perm(self, perm: UserPermission, obj=None):
        """
        Check if the user has a specific UserPermission. Defaults to checking for global permissions.
        """
        if super().has_perm("accounts." + str(perm)):
            return True
        return super().has_perm(str(perm), obj)

    def has_quota_left(self) -> bool:
        if self.quota is None:
            return True
        user_observations = AbstractObservation.objects.filter(user=self).filter(
            Q(project_status=ObservationStatus.PENDING)
            | Q(project_status=ObservationStatus.UPLOADED)
        )
        return self.quota > user_observations.count()

    def has_lifetime_left(self) -> bool:
        return self.lifetime is None or self.lifetime > datetime.now().date()

    def get_role(self) -> str:
        if self.groups.filter(name=UserGroup.ADMIN).exists():
            return UserGroup.ADMIN
        if self.groups.filter(name=UserGroup.OPERATOR).exists():
            return UserGroup.OPERATOR
        return UserGroup.USER

    class Meta:
        permissions = [
            (UserPermission.CAN_GENERATE_INVITATION, "Can generate invitation links"),
            (UserPermission.CAN_INVITE_ADMINS, "Can invite new admin users"),
            (UserPermission.CAN_INVITE_OPERATORS, "Can invite new operators"),
            (
                UserPermission.CAN_CREATE_EXPERT_OBSERVATION,
                "Can create expert observation",
            ),
<<<<<<< HEAD
            (UserPermission.CAN_DELETE_ALL_OBSERVATIONS, "Can delete all observations"),
=======
            (UserPermission.CAN_SEE_ALL_OBSERVATIONS, "Can see all observations"),
>>>>>>> 9882d2f8
        ]


def generate_invitation_link(
    base_url: str,
    email: str,
    username: Optional[str] = None,
    quota: Optional[int] = None,
    lifetime: Optional[datetime] = None,
    role: UserGroup = UserGroup.USER,
    expert: bool = False,
) -> Optional[str]:
    """
    Generate an invitation link for a user with a given email address.

    :param base_url: The base URL for the invitation link (e.g. http://localhost:8000/invite)
    :param email: The email address of the user to invite
    :param username: The username of the user to invite. Can be None if the user has no username/alias.
    :param quota: The quota for the user. Can be None if the user has unlimited quota.
    :param lifetime: User lifetime. Can be None if the user has unlimited lifetime.
    :param role: The role of the user. Can be one of "admin", "group_manager", or "user".
    :param expert: Whether the user is an expert.

    :return: The generated invitation link, or None if a user with the given email already exists.
    """

    # Check if email is already registered
    if ObservatoryUser.objects.filter(email=email).exists():
        return None

    if username is None:
        username = ""

    if InvitationToken.objects.filter(email=email).exists():
        invitation_token = InvitationToken.objects.get(email=email)
        invitation_token.username = username
        invitation_token.quota = quota
        invitation_token.lifetime = lifetime
        invitation_token.role = role
        invitation_token.expert = expert
        invitation_token.save()
    else:
        invitation_token = InvitationToken.objects.create(
            email=email,
            username=username,
            quota=quota,
            lifetime=lifetime,
            role=role,
            expert=expert,
        )

    invitation_link = f"{base_url}/{invitation_token.token}"
    invitation_token.link = invitation_link
    invitation_token.save()
    return invitation_link<|MERGE_RESOLUTION|>--- conflicted
+++ resolved
@@ -20,12 +20,9 @@
     CAN_INVITE_ADMINS = "can_invite_admins"
     CAN_INVITE_OPERATORS = "can_invite_operators"
     CAN_CREATE_EXPERT_OBSERVATION = "can_create_expert_observation"
-<<<<<<< HEAD
-    CAN_DELETE_ALL_OBSERVATIONS = "can_delete_all_observations"
-=======
     CAN_SEE_ALL_OBSERVATIONS = "can_see_all_observations"
     CAN_DELETE_USERS = "can_delete_users"
->>>>>>> 9882d2f8
+    CAN_DELETE_ALL_OBSERVATIONS = "can_delete_all_observations"
 
 
 class InvitationToken(models.Model):
@@ -88,11 +85,8 @@
                 UserPermission.CAN_CREATE_EXPERT_OBSERVATION,
                 "Can create expert observation",
             ),
-<<<<<<< HEAD
+            (UserPermission.CAN_SEE_ALL_OBSERVATIONS, "Can see all observations"),
             (UserPermission.CAN_DELETE_ALL_OBSERVATIONS, "Can delete all observations"),
-=======
-            (UserPermission.CAN_SEE_ALL_OBSERVATIONS, "Can see all observations"),
->>>>>>> 9882d2f8
         ]
 
 
