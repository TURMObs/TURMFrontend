--- conflicted
+++ resolved
@@ -6,7 +6,20 @@
 from django.test import TestCase
 from nc_py_api import NextcloudException
 
-<<<<<<< HEAD
+from nextcloud.nextcloud_manager import (
+    initialize_connection,
+    delete,
+    mkdir,
+    get_observation_file,
+    file_exists,
+)
+from nextcloud.nextcloud_sync import upload_observations
+from observation_data.models import (
+    ObservationType,
+    ImagingObservation,
+    VariableObservation,
+    AbstractObservation,
+)
 from .models import (
     InvitationToken,
     generate_invitation_link,
@@ -15,23 +28,6 @@
     password_length_ok,
     password_requirements_met,
 )
-=======
-from nextcloud.nextcloud_manager import (
-    initialize_connection,
-    delete,
-    mkdir,
-    get_observation_file,
-    file_exists,
-)
-from nextcloud.nextcloud_sync import upload_observations
-from observation_data.models import (
-    ObservationType,
-    ImagingObservation,
-    VariableObservation,
-    AbstractObservation,
-)
-from .models import InvitationToken, generate_invitation_link, ObservatoryUser
->>>>>>> 385d343c
 
 run_nc_test = False if os.getenv("NC_TEST", default=True) == "False" else True
 
@@ -72,43 +68,6 @@
         self.assertEqual(tokens.count(), 1)
 
 
-<<<<<<< HEAD
-class PasswordRequirementsTest(TestCase):
-    def test_is_allowed_password(self):
-        # check if alphanumeric password is allowed
-        self.assertTrue(is_allowed_password("TestPassword1234567890"))
-
-        # check if password with special characters is allowed
-        self.assertTrue(is_allowed_password("!#$%()*+,-./:;=?@[]^_{|}~"))
-
-        # check if password with spaces is not allowed
-        self.assertFalse(is_allowed_password(" "))
-        self.assertFalse(is_allowed_password("Test Password"))
-
-        # check if password with uncommon special characters is not allowed
-        self.assertFalse(is_allowed_password("password!€"))
-        self.assertFalse(is_allowed_password("password!∞"))
-        self.assertFalse(is_allowed_password("password!😊"))
-
-    def test_password_length_ok(self):
-        # check if password length is at least 8 characters and at most 64 characters
-        self.assertFalse(password_length_ok("test123"))
-        self.assertFalse(
-            password_length_ok(
-                "testpasswordtestpasswordtestpasswordtestpasswordtestpassword12345"
-            )
-        )
-
-        # check if empty password is not allowed
-        self.assertFalse(password_length_ok(""))
-
-    def test_password_requirements_met(self):
-        # check if password meets the requirements for a password
-        self.assertTrue(password_requirements_met("password1!"))
-        self.assertFalse(password_requirements_met("password"))
-        self.assertFalse(password_requirements_met("password1"))
-        self.assertFalse(password_requirements_met("password!"))
-=======
 @unittest.skipIf(
     not run_nc_test,
     "Nextclouds test cannot run in CI. Set env variable `NC_TEST=True` to run nextcloud tests.",
@@ -245,4 +204,40 @@
         self.assertFalse(file_exists(file_im1))
         self.assertTrue(file_exists(file_im2))
         self.assertFalse(file_exists(file_var1))
->>>>>>> 385d343c
+
+
+class PasswordRequirementsTest(TestCase):
+    def test_is_allowed_password(self):
+        # check if alphanumeric password is allowed
+        self.assertTrue(is_allowed_password("TestPassword1234567890"))
+
+        # check if password with special characters is allowed
+        self.assertTrue(is_allowed_password("!#$%()*+,-./:;=?@[]^_{|}~"))
+
+        # check if password with spaces is not allowed
+        self.assertFalse(is_allowed_password(" "))
+        self.assertFalse(is_allowed_password("Test Password"))
+
+        # check if password with uncommon special characters is not allowed
+        self.assertFalse(is_allowed_password("password!€"))
+        self.assertFalse(is_allowed_password("password!∞"))
+        self.assertFalse(is_allowed_password("password!😊"))
+
+    def test_password_length_ok(self):
+        # check if password length is at least 8 characters and at most 64 characters
+        self.assertFalse(password_length_ok("test123"))
+        self.assertFalse(
+            password_length_ok(
+                "testpasswordtestpasswordtestpasswordtestpasswordtestpassword12345"
+            )
+        )
+
+        # check if empty password is not allowed
+        self.assertFalse(password_length_ok(""))
+
+    def test_password_requirements_met(self):
+        # check if password meets the requirements for a password
+        self.assertTrue(password_requirements_met("password1!"))
+        self.assertFalse(password_requirements_met("password"))
+        self.assertFalse(password_requirements_met("password1"))
+        self.assertFalse(password_requirements_met("password!"))