--- conflicted
+++ resolved
@@ -4,25 +4,6 @@
 import django
 from django.core.management import call_command
 from django.test import TestCase
-<<<<<<< HEAD
-from nc_py_api import NextcloudException
-
-from nextcloud.nextcloud_manager import (
-    initialize_connection,
-    delete,
-    mkdir,
-    get_observation_file,
-    file_exists,
-)
-from nextcloud.nextcloud_sync import upload_observations
-from observation_data.models import (
-    ObservationType,
-    ImagingObservation,
-    VariableObservation,
-    AbstractObservation,
-)
-from .models import InvitationToken, generate_invitation_link, ObservatoryUser
-=======
 from nc_py_api import Nextcloud
 
 from nextcloud import nextcloud_manager
@@ -54,9 +35,6 @@
 run_nc_test = False if os.getenv("NC_TEST", default=True) == "False" else True
 prefix = os.getenv("NC_PREFIX", default="")
 nc: Nextcloud
->>>>>>> 5a69cdf4
-
-run_nc_test = False if os.getenv("NC_TEST", default=True) == "False" else True
 
 
 class GenerateInvitationLinkTest(TestCase):
@@ -100,17 +78,6 @@
     "Nextclouds test cannot run in CI. Set env variable `NC_TEST=True` to run nextcloud tests.",
 )
 class DSGVOUserDataTestCase(django.test.TestCase):
-<<<<<<< HEAD
-    def setUp(self):
-        initialize_connection()
-        self._clear_data()
-        self.user = ObservatoryUser.objects.create_user(
-            username="testuser", password="testpassword", is_superuser=True
-        )
-        self.client = django.test.Client()
-        self.client.login(username="testuser", password="testpassword")
-        call_command("populate_observatories")
-=======
     old_prefix = ""
     prefix = nextcloud_manager.prefix
     nc_prefix = "test-nc"
@@ -132,7 +99,6 @@
 
     def tearDown(self):
         nextcloud_manager.prefix = self.old_prefix
->>>>>>> 5a69cdf4
 
     def _create_observation(self, data: dict, user: ObservatoryUser = None):
         prev_user = self.user
@@ -185,17 +151,6 @@
         self._create_observation(data, user)
         return VariableObservation.objects.get(target__name=target_name)
 
-<<<<<<< HEAD
-    @staticmethod
-    def _clear_data():
-        AbstractObservation.objects.all().delete()
-        try:
-            delete("TURMX")
-        except NextcloudException:
-            pass
-
-=======
->>>>>>> 5a69cdf4
     def test_data_download(self):
         self._create_imaging_observation("M51")
         self._create_variable_observation("M42")
@@ -225,15 +180,9 @@
                 username="testuser2", password="testpassword"
             ),
         )
-<<<<<<< HEAD
-        response = self.client.post(f"/accounts/delete-user/{self.user.id}")
-        call_command("clean_up_users")
-        self.assertEqual(response.status_code, 200)
-=======
         response = self.client.delete(f"/accounts/delete-user/{self.user.id}")
         self.assertEqual(response.status_code, 200)
         process_pending_deletion()
->>>>>>> 5a69cdf4
         self.assertFalse(ObservatoryUser.objects.filter(username="testuser").exists())
         self.assertFalse(VariableObservation.objects.exists())
         self.assertEqual(ImagingObservation.objects.count(), 1)
@@ -241,10 +190,7 @@
         self.assertEqual(remaining_observation.target.name, "M52")
 
     def test_data_uploaded_deletion(self):
-<<<<<<< HEAD
-=======
         initialize_connection()
->>>>>>> 5a69cdf4
         im1 = self._create_imaging_observation("M51")
         var1 = self._create_variable_observation("M42")
         im2 = self._create_imaging_observation(
@@ -253,12 +199,7 @@
                 username="testuser2", password="testpassword"
             ),
         )
-<<<<<<< HEAD
-        initialize_connection()
-        mkdir("TURMX/Projects")
-=======
         mkdir(f"{self.prefix}/TURMX/Projects")
->>>>>>> 5a69cdf4
         upload_observations()
         file_im1 = get_observation_file(im1)
         file_var1 = get_observation_file(var1)
@@ -266,14 +207,6 @@
         for file in [file_im1, file_var1, file_im2]:
             self.assertIsNotNone(file)
             self.assertTrue(file_exists(file))
-<<<<<<< HEAD
-        response = self.client.post(f"/accounts/delete-user/{self.user.id}")
-        call_command("clean_up_users")
-        self.assertEqual(response.status_code, 200)
-        self.assertFalse(file_exists(file_im1))
-        self.assertTrue(file_exists(file_im2))
-        self.assertFalse(file_exists(file_var1))
-=======
         response = self.client.delete(f"/accounts/delete-user/{self.user.id}")
         process_pending_deletion()
         self.assertEqual(response.status_code, 200)
@@ -317,5 +250,4 @@
         self.assertTrue(password_requirements_met("password1!"))
         self.assertFalse(password_requirements_met("password"))
         self.assertFalse(password_requirements_met("password1"))
-        self.assertFalse(password_requirements_met("password!"))
->>>>>>> 5a69cdf4
+        self.assertFalse(password_requirements_met("password!"))