--- conflicted
+++ resolved
@@ -9,13 +9,7 @@
 
     def handle(self, *args, **kwargs):
         admin_group, _ = Group.objects.get_or_create(name=UserGroup.ADMIN)
-<<<<<<< HEAD
-        group_manager_group, _ = Group.objects.get_or_create(
-            name=UserGroup.GROUP_MANAGER
-        )
-=======
         operator_group, _ = Group.objects.get_or_create(name=UserGroup.OPERATOR)
->>>>>>> 9cd32d79
         user_group, _ = Group.objects.get_or_create(name=UserGroup.USER)
         content_type = ContentType.objects.get_for_model(ObservatoryUser)
 
