--- conflicted
+++ resolved
@@ -23,11 +23,10 @@
             ),
             (UserPermission.CAN_SEE_ALL_OBSERVATIONS, "Can see all observations"),
             (UserPermission.CAN_DELETE_USERS, "Can delete users"),
-<<<<<<< HEAD
             (UserPermission.CAN_EDIT_USERS, "Can edit users"),
-=======
+            (UserPermission.CAN_SEE_ALL_OBSERVATIONS, "Can see all observations"),
+            (UserPermission.CAN_DELETE_USERS, "Can delete users"),
             (UserPermission.CAN_DELETE_ALL_OBSERVATIONS, "Can delete all observations"),
->>>>>>> 5a69cdf4
         ]
 
         # Create permissions if they don't exist
@@ -55,14 +54,12 @@
         can_delete_users = Permission.objects.get(
             codename=UserPermission.CAN_DELETE_USERS, content_type=content_type
         )
-<<<<<<< HEAD
         can_edit_users = Permission.objects.get(
             codename=UserPermission.CAN_EDIT_USERS, content_type=content_type
-=======
+        )
         can_delete_all_observations = Permission.objects.get(
             codename=UserPermission.CAN_DELETE_ALL_OBSERVATIONS,
             content_type=content_type,
->>>>>>> 5a69cdf4
         )
 
         # Assign permissions to groups
@@ -71,13 +68,10 @@
             can_invite_admins,
             can_invite_operators,
             can_create_expert_observation,
+            can_edit_users,
             can_see_all_observations,
             can_delete_users,
-<<<<<<< HEAD
-            can_edit_users,
-=======
             can_delete_all_observations,
->>>>>>> 5a69cdf4
         )
         operator_group.permissions.add(can_generate_invitation)
 
