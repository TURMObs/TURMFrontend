{% extends "base_template.html" %}
{% load static %}
{% block title %}User Management{% endblock %}
{% block style %}
    <link rel="stylesheet" href="{% static "/css/generate_invitation.css" %}">
    <style>
        .container {
            margin: 30px;
        }

        .content_wrapper {
            background-color: #1e1e1e;
            border-radius: 10px;
            padding: 20px;
            margin-bottom: 20px;
        }

        .empty-text p {
            text-align: center;
            padding: 20px;
            font-size: 18px;
        }

        .input-field {
            margin-bottom: 15px;
            margin-top: 5px;
        }

        .form-group {
            margin-bottom: 15px;
        }


        td {
            padding: 10px;
            border: 1px solid #444444
        }

        button {
            background-color: transparent;
            color: white;
            border: 2px solid white;
            font-size: 16px;
            cursor: pointer;
            padding: 8px 15px;
            transition: background-color 0.2s ease, color 0.2s ease; /* Smooth transition */
            margin-right: 10px;
        }

        button:hover {
            background-color: #da190b;
            color: white;
            border-color: white;
        }

        .green-button:hover {
            background-color: #4CAF50;
        }

        #copy-link-modal {
            display: none;
            position: fixed;
            top: 0;
            left: 0;
            width: 100%;
            height: 100%;
            background: rgba(0, 0, 0, 0.8);
            z-index: 1000;
            justify-content: center;
            align-items: center;
        }

        #copy-link-modal div {
            background: white;
            padding: 20px;
            border-radius: 10px;
            text-align: center;
            position: relative;
        }

        #copy-link-modal h3 {
            color: black;
        }

        #copy-link-modal p {
            color: black;
            word-wrap: break-word;
            margin-bottom: 20px;
        }


        table {
            margin: 20px 0;
            width: 100%;
            border-collapse: collapse;
        }

        table th, table td {
            border: 1px solid #444444;
            padding: 8px;
            text-align: left;
        }

        table th {
            background-color: #222222;
            color: white;
        }


        .tables-background {
            background-color: #1e1e1e;
            padding: 20px;
            border-radius: 10px;
            margin-top: 20px;
        }

        .tables-background table {
            background-color: #1e1e1e;
            border-collapse: collapse;
            width: 100%;
        }

        .tables-background table th, .tables-background table td {
            border: 1px solid #444444;
            padding: 8px;
            text-align: left;
        }

        .tables-background table th {
            background-color: #222222;
            color: white;
        }


        .styled-select {
            background-color: #333333;
            color: #ffffff;
            padding: 5px 10px;
            border-radius: 5px;
            border: none;
            width: 100%;
        }

        .styled-select:focus {
            outline: none;
            box-shadow: 0 0 5px #888;
        }

        .highlight {
            background-color: #555;
            font-weight: normal;
            color: #f1f1f1;
        }

    </style>
{% endblock %}
{% block content %}
    <div class="container">
        <!-- Invitation Form -->
        <div class="content_wrapper">
            <h3>Generate Invitation</h3>
            {% if error is not None %}<p class="error">{{ error }}</p>{% endif %}
            <form method="post"
                  action="{% url 'generate-user-invitation' %}"
                  id="invitationForm">
                {% csrf_token %}
                <div class="form-group">
<<<<<<< HEAD
                    <div class="input-field">
                        {{ invitation_form.email }}
                        <i class="bx bx-envelope"></i>
                    </div>
                    <div class="input-field">
                        {{ invitation_form.username }}
                        <i class="bx bx-user"></i>
                    </div>
=======
                    <div class="input-field">{{ form.email }}</div>
                    <div class="input-field">{{ form.username }}</div>
>>>>>>> 9cd32d79
                    <div class="form-group">
                        <div class="input-field">
                            <label for="id_role"></label>
                            <select name="role" id="id_role" class="styled-select">
                                {% for value, label in invitation_form.role.field.choices %}
                                    <option value="{{ value }}"
                                            {% if invitation_form.role.value == value %}selected{% endif %}>{{ label }}</option>
                                {% endfor %}
                            </select>
                        </div>
                    </div>
                    <div class="form-group">
                        <div class="checkbox-field">
                            <input type="checkbox"
                                   id="id_expert"
                                   name="expert"
                                   {% if invitation_form.expert.value %}checked{% endif %}>
                            <label for="id_expert">Expert</label>
                        </div>
                        <div class="checkbox-field">
                            <input type="checkbox" id="enableQuota" onclick="toggleInput('quotaField')">
                            <label for="enableQuota">Max. Simultaneous Requests</label>
                        </div>
                        <div class="input-field" id="quotaField" style="display: none;">{{ invitation_form.quota }}</div>
                        <div class="checkbox-field">
                            <input type="checkbox"
                                   id="enableLifetime"
                                   onclick="toggleInput('lifetimeField')">
                            <label for="enableLifetime">Limited Usage Time</label>
                        </div>
                        <div class="input-field" id="lifetimeField" style="display: none;">{{ invitation_form.lifetime }}</div>
                    </div>
                    <div class="form-group">
                        <button type="button"
<<<<<<< HEAD
                                class="generate-invitation-button"
=======
                                class="generate-invitation-button green-button"
>>>>>>> 9cd32d79
                                onclick="createInvitation()">Generate
                        </button>
                    </div>
                </div>
            </form>
        </div>
        <div class="tables-background">
            <!-- Open Invitations -->
            <div class="open-invitations">
                <h3>Open Invitations</h3>
                <table>
                    <thead>
                    <tr>
                        <th>Email</th>
                        <th>Alias</th>
                        <th>Role</th>
                        <th>Quota</th>
                        <th>Lifetime</th>
                        <th>Invitation Link</th>
                        <th>Actions</th>
                    </tr>
                    </thead>
                    <tbody>
                    {% if invitations %}
                        {% for invitation in invitations %}
                            <tr>
                                <td>{{ invitation.email }}</td>
                                {% if invitation.username != invitation.email %}
                                    <td>{{ invitation.username }}</td>
                                {% else %}
                                    <td></td>
                                {% endif %}
                                <td>{{ invitation.role }}</td>
                                <td>{{ invitation.quota }}</td>
                                <td>{{ invitation.lifetime }}</td>
                                <td>{{ invitation.link }}</td>
                                <td>
                                    {% if invitation.link != "" %}
                                        <button id="copy-invitation-action-{{ invitation.id }}"
                                                type="button"
<<<<<<< HEAD
                                                class="copy-button"
=======
                                                class="green-button"
>>>>>>> 9cd32d79
                                                onclick="copyLinkToClipboard('{{ invitation.link }}', document.getElementById('copy-invitation-action-{{ invitation.id }}'))">
                                            Copy Link
                                        </button>
                                    {% endif %}
                                    <form id="delete-invitation-{{ invitation.id }}" style="display: inline;">
                                        {% csrf_token %}
                                        <button type="button"
                                                class="delete-button"
                                                onclick="deleteInvitation({{ invitation.id }})">Delete
                                        </button>
                                    </form>
                                </td>
                            </tr>
                        {% endfor %}
                    {% else %}
                        <tr>
                            <td colspan="7">No open invitations found.</td>
                        </tr>
                    {% endif %}
                    </tbody>
                </table>
            </div>
        </div>
        <div class="tables-background">
            <!-- All Users -->
            <div class="all-users">
                <h3>All Users</h3>
                <table>
                    <thead>
                    <tr>
                        <th>Email</th>
                        <th>Alias</th>
                        <th>Role</th>
                        <th>Quota</th>
                        <th>Lifetime</th>
                        <th>Date Joined</th>
<<<<<<< HEAD
                        <th>Actions</th>
=======
                        {% if perms.accounts.can_delete_users %}
                            <th>Actions</th>{% endif %}
>>>>>>> 9cd32d79
                    </tr>
                    </thead>
                    <tbody>
                    {% for target_user in users %}
                        {% if target_user.deletion_pending == False %}
                            <tr id="user-{{ target_user.id }}"
<<<<<<< HEAD
                                class="{% if target_user.id == current_user_id %}highlight{% endif %}">
=======
                                class="{% if target_user.id == current_user.id %}highlight{% endif %}">
>>>>>>> 9cd32d79
                                <td>{{ target_user.email }}</td>
                                {% if target_user.username != target_user.email %}
                                    <td>{{ target_user.username }}</td>
                                {% else %}
<<<<<<< HEAD
                                    <td>N/A</td>
=======
                                    <td></td>
>>>>>>> 9cd32d79
                                {% endif %}
                                <td>{{ target_user.get_role }}</td>
                                <td>{{ target_user.quota }}</td>
                                <td>{{ target_user.lifetime }}</td>
                                <td>{{ target_user.date_joined }}</td>
<<<<<<< HEAD
                                <td>
                                    <form id="delete-user-{{ target_user.id }}" style="display: inline;">
                                        {% csrf_token %}
                                        <button type="button"
                                                class="delete-button"
                                                onclick="deleteUser({{ target_user.id }})">Delete
                                        </button>
                                    </form>
                                    <form id="edit-user-{{ target_user.id }}" style="display: inline;">
                                        <button type="button"
                                                class="edit-button"
                                                data-user-id="{{ target_user.id }}">Edit
                                        </button>
                                </td>
=======
                                {% if perms.accounts.can_delete_users %}
                                    <td>
                                        <form id="delete-user-{{ target_user.id }}" style="display: inline;">
                                            {% csrf_token %}
                                            <button type="button"
                                                    class="delete-button"
                                                    onclick="deleteUser({{ target_user.id }})">Delete
                                            </button>
                                        </form>
                                    </td>
                                {% endif %}
>>>>>>> 9cd32d79
                            </tr>
                        {% endif %}
                    {% endfor %}
                    </tbody>
                </table>
            </div>
        </div>
    </div>
    <div id="copy-link-modal">
        <div>
            <h3>Invitation Link</h3>
            <p id="modal-link" style="word-wrap: break-word; margin-bottom: 20px;"></p>
            <button onclick="copyLinkToClipboard(document.getElementById('modal-link').textContent, document.getElementById('modalCopyButton'))"
                    id="modalCopyButton"
                    style="padding: 10px 20px;
                           background-color: #4CAF50;
                           color: white;
                           border: none;
                           border-radius: 5px;
                           cursor: pointer">Copy Link
            </button>
            <button onclick="closeModal()"
                    style="padding: 10px 20px;
                           background-color: #f44336;
                           color: white;
                           border: none;
                           border-radius: 5px;
                           cursor: pointer;
                           margin-left: 10px">Close
            </button>
        </div>
    </div>
    <div id="edit-modal" style="display:none;">
        <h2>Edit User</h2>
        <form id="edit-form">
            <input type="hidden" id="user-id" name="user_id">
            <div class="form-group">
                <label for="edit-email">Email</label>
                <input type="text" id="edit-email" name="email">
        <button id="close-edit-modal">Close</button>
    </div>

{% endblock %}
{% block scripts %}
    <script>
        document.addEventListener('keydown', (event) => {
            if (event.key === 'Escape') {
                closeModal();
            }

            if (event.key === 'Enter') {
                const focusedElement = document.activeElement;

                if (focusedElement.tagName === 'INPUT' && focusedElement.type === 'text') {
                    createInvitation();
                }
            }
        })

        document.addEventListener('DOMContentLoaded', function () {
            const editButtons = document.querySelectorAll('.edit-button');
            editButtons.forEach(button => button.addEventListener('click', handleEditButtonClick));

            // Attach close modal event listener
            const closeModalButton = document.getElementById('close-edit-modal');
            closeModalButton.addEventListener('click', handleCloseEditModalButton);
            
        });

        function handleEditButtonClick(event) {
            document.getElementById('user-id').value = event.target.getAttribute('data-user-id');
            document.getElementById('edit-modal').style.display = 'block';
        }

        function handleCloseEditModalButton() {
            document.getElementById('edit-modal').style.display = 'none';
        }

        function handleEditFormSubmit(event) {

        }

        function toggleInput(fieldId) {
            const field = document.getElementById(fieldId);
            field.style.display = field.style.display === 'none' ? 'block' : 'none';
        }

        async function createInvitation() {
            const form = document.getElementById('invitationForm');
            const csrfToken = form.querySelector('input[name="csrfmiddlewaretoken"]').value;
            const email = form.querySelector('input[name="email"]').value;

            const formData = new FormData(form);

            if (document.getElementById('quotaField').style.display === 'none') {
                formData.delete('quota');
            }
            if (document.getElementById('lifetimeField').style.display === 'none') {
                formData.delete('lifetime');
            }

            try {
                const response = await fetch("{%  url 'has-invitation' %}", {
                    method: 'POST',
                    headers: {
                        'X-CSRFToken': csrfToken,
                        'Content-Type': 'application/json',
                    },
                    body: JSON.stringify({
                        email: email,
                    }),
                });
                let data = await response.json();
                if (data['has_invitation'] === true) {
                    if (!confirm("An invitation already exists for this email. Do you want to override the invitation?")) {
                        return;
                    }
                }
                const generateResponse = await fetch("{% url 'generate-user-invitation' %}", {
                    method: 'POST',
                    headers: {
                        'X-CSRFToken': csrfToken,
                    },
                    body: formData,
                });
                let linkData = await generateResponse.json();
                if (generateResponse.ok) {
                    document.getElementById('modal-link').textContent = linkData['link'];
                    document.getElementById('copy-link-modal').style.display = 'flex'; // Show the modal
                } else {
                    if (linkData['error']) {
                        alert("Failed to create invitation: " + linkData['error']);
                    } else {
                        alert("Failed to create invitation. Please try again.");
                    }
                }
            } catch (error) {
                alert("Failed to create invitation. Please try again.");
            }
        }

        function copyLinkToClipboard(link, copyButton) {
            navigator.clipboard.writeText(link).then(() => {
                const originalBackgroundColor = copyButton.style.backgroundColor;
                const originalText = copyButton.textContent;

                // Provide feedback by changing the button color and text
                copyButton.style.backgroundColor = '#45a049';
                copyButton.textContent = 'Link copied!';

                // Reset button color and text after a short delay
                setTimeout(() => {
                    copyButton.style.backgroundColor = originalBackgroundColor;
                    copyButton.textContent = originalText;
                }, 1000);
            });
        }


        function closeModal() {
            document.getElementById('copy-link-modal').style.display = 'none';

            // Clear form inputs
            const form = document.getElementById('invitationForm');
            form.reset();
            location.reload();
        }

        async function deleteUser(userId) {
            if (!confirm("Are you sure you want to mark this user for deletion?")) {
                return;
            }

            const form = document.getElementById(`delete-user-${userId}`);
            const csrfToken = form.querySelector('input[name="csrfmiddlewaretoken"]').value;

            try {
                const response = await fetch("{% url 'delete-user' 0 %}".replace("0", userId), {
                    method: 'POST',
                    headers: {
                        'X-CSRFToken': csrfToken,
                        'Content-Type': 'application/json',
                    },
                });

                const data = await response.json();

                if (response.ok) {
                    alert(data.message || "User marked for deletion!");
                    form.closest('tr').remove(); // Remove the row from the table
                } else {
                    alert(data.error || "An error occurred while marking the user for deletion.");
                }
            } catch (error) {
                alert("Failed to delete the user. Please try again.");
            }
        }


        async function deleteInvitation(invitationId) {
            const form = document.getElementById(`delete-invitation-${invitationId}`);
            const csrfToken = form.querySelector('input[name="csrfmiddlewaretoken"]').value;
            console.log("Invitation ID: ", invitationId);
            try {
                const response = await fetch("{% url 'delete-invitation' 0 %}".replace("0", invitationId), {
                    method: 'POST',
                    headers: {
                        'X-CSRFToken': csrfToken,
                        'Content-Type': 'application/json',
                    },
                });

                const data = await response.json();

                if (response.ok) {
                    alert(data.message || "Invitation deleted successfully!");
                    location.reload();
                } else {
                    alert(data.error || "An error occurred while deleting the invitation.");
                }
            } catch (error) {
                alert("Failed to delete the invitation. Please try again.");
            }
        }
    </script>
{% endblock %}<|MERGE_RESOLUTION|>--- conflicted
+++ resolved
@@ -57,7 +57,7 @@
             background-color: #4CAF50;
         }
 
-        #copy-link-modal {
+        #modal {
             display: none;
             position: fixed;
             top: 0;
@@ -70,7 +70,7 @@
             align-items: center;
         }
 
-        #copy-link-modal div {
+        #modal div {
             background: white;
             padding: 20px;
             border-radius: 10px;
@@ -78,11 +78,11 @@
             position: relative;
         }
 
-        #copy-link-modal h3 {
+        #modal h3 {
             color: black;
         }
 
-        #copy-link-modal p {
+        #modal p {
             color: black;
             word-wrap: break-word;
             margin-bottom: 20px;
@@ -165,26 +165,15 @@
                   id="invitationForm">
                 {% csrf_token %}
                 <div class="form-group">
-<<<<<<< HEAD
-                    <div class="input-field">
-                        {{ invitation_form.email }}
-                        <i class="bx bx-envelope"></i>
-                    </div>
-                    <div class="input-field">
-                        {{ invitation_form.username }}
-                        <i class="bx bx-user"></i>
-                    </div>
-=======
                     <div class="input-field">{{ form.email }}</div>
                     <div class="input-field">{{ form.username }}</div>
->>>>>>> 9cd32d79
                     <div class="form-group">
                         <div class="input-field">
                             <label for="id_role"></label>
                             <select name="role" id="id_role" class="styled-select">
-                                {% for value, label in invitation_form.role.field.choices %}
+                                {% for value, label in form.role.field.choices %}
                                     <option value="{{ value }}"
-                                            {% if invitation_form.role.value == value %}selected{% endif %}>{{ label }}</option>
+                                            {% if form.role.value == value %}selected{% endif %}>{{ label }}</option>
                                 {% endfor %}
                             </select>
                         </div>
@@ -194,29 +183,25 @@
                             <input type="checkbox"
                                    id="id_expert"
                                    name="expert"
-                                   {% if invitation_form.expert.value %}checked{% endif %}>
+                                   {% if form.expert.value %}checked{% endif %}>
                             <label for="id_expert">Expert</label>
                         </div>
                         <div class="checkbox-field">
                             <input type="checkbox" id="enableQuota" onclick="toggleInput('quotaField')">
                             <label for="enableQuota">Max. Simultaneous Requests</label>
                         </div>
-                        <div class="input-field" id="quotaField" style="display: none;">{{ invitation_form.quota }}</div>
+                        <div class="input-field" id="quotaField" style="display: none;">{{ form.quota }}</div>
                         <div class="checkbox-field">
                             <input type="checkbox"
                                    id="enableLifetime"
                                    onclick="toggleInput('lifetimeField')">
                             <label for="enableLifetime">Limited Usage Time</label>
                         </div>
-                        <div class="input-field" id="lifetimeField" style="display: none;">{{ invitation_form.lifetime }}</div>
+                        <div class="input-field" id="lifetimeField" style="display: none;">{{ form.lifetime }}</div>
                     </div>
                     <div class="form-group">
                         <button type="button"
-<<<<<<< HEAD
-                                class="generate-invitation-button"
-=======
                                 class="generate-invitation-button green-button"
->>>>>>> 9cd32d79
                                 onclick="createInvitation()">Generate
                         </button>
                     </div>
@@ -257,11 +242,7 @@
                                     {% if invitation.link != "" %}
                                         <button id="copy-invitation-action-{{ invitation.id }}"
                                                 type="button"
-<<<<<<< HEAD
-                                                class="copy-button"
-=======
                                                 class="green-button"
->>>>>>> 9cd32d79
                                                 onclick="copyLinkToClipboard('{{ invitation.link }}', document.getElementById('copy-invitation-action-{{ invitation.id }}'))">
                                             Copy Link
                                         </button>
@@ -298,53 +279,25 @@
                         <th>Quota</th>
                         <th>Lifetime</th>
                         <th>Date Joined</th>
-<<<<<<< HEAD
-                        <th>Actions</th>
-=======
                         {% if perms.accounts.can_delete_users %}
                             <th>Actions</th>{% endif %}
->>>>>>> 9cd32d79
                     </tr>
                     </thead>
                     <tbody>
                     {% for target_user in users %}
                         {% if target_user.deletion_pending == False %}
                             <tr id="user-{{ target_user.id }}"
-<<<<<<< HEAD
-                                class="{% if target_user.id == current_user_id %}highlight{% endif %}">
-=======
                                 class="{% if target_user.id == current_user.id %}highlight{% endif %}">
->>>>>>> 9cd32d79
                                 <td>{{ target_user.email }}</td>
                                 {% if target_user.username != target_user.email %}
                                     <td>{{ target_user.username }}</td>
                                 {% else %}
-<<<<<<< HEAD
-                                    <td>N/A</td>
-=======
                                     <td></td>
->>>>>>> 9cd32d79
                                 {% endif %}
                                 <td>{{ target_user.get_role }}</td>
                                 <td>{{ target_user.quota }}</td>
                                 <td>{{ target_user.lifetime }}</td>
                                 <td>{{ target_user.date_joined }}</td>
-<<<<<<< HEAD
-                                <td>
-                                    <form id="delete-user-{{ target_user.id }}" style="display: inline;">
-                                        {% csrf_token %}
-                                        <button type="button"
-                                                class="delete-button"
-                                                onclick="deleteUser({{ target_user.id }})">Delete
-                                        </button>
-                                    </form>
-                                    <form id="edit-user-{{ target_user.id }}" style="display: inline;">
-                                        <button type="button"
-                                                class="edit-button"
-                                                data-user-id="{{ target_user.id }}">Edit
-                                        </button>
-                                </td>
-=======
                                 {% if perms.accounts.can_delete_users %}
                                     <td>
                                         <form id="delete-user-{{ target_user.id }}" style="display: inline;">
@@ -356,7 +309,6 @@
                                         </form>
                                     </td>
                                 {% endif %}
->>>>>>> 9cd32d79
                             </tr>
                         {% endif %}
                     {% endfor %}
@@ -365,7 +317,7 @@
             </div>
         </div>
     </div>
-    <div id="copy-link-modal">
+    <div id="modal">
         <div>
             <h3>Invitation Link</h3>
             <p id="modal-link" style="word-wrap: break-word; margin-bottom: 20px;"></p>
@@ -389,16 +341,6 @@
             </button>
         </div>
     </div>
-    <div id="edit-modal" style="display:none;">
-        <h2>Edit User</h2>
-        <form id="edit-form">
-            <input type="hidden" id="user-id" name="user_id">
-            <div class="form-group">
-                <label for="edit-email">Email</label>
-                <input type="text" id="edit-email" name="email">
-        <button id="close-edit-modal">Close</button>
-    </div>
-
 {% endblock %}
 {% block scripts %}
     <script>
@@ -415,29 +357,6 @@
                 }
             }
         })
-
-        document.addEventListener('DOMContentLoaded', function () {
-            const editButtons = document.querySelectorAll('.edit-button');
-            editButtons.forEach(button => button.addEventListener('click', handleEditButtonClick));
-
-            // Attach close modal event listener
-            const closeModalButton = document.getElementById('close-edit-modal');
-            closeModalButton.addEventListener('click', handleCloseEditModalButton);
-            
-        });
-
-        function handleEditButtonClick(event) {
-            document.getElementById('user-id').value = event.target.getAttribute('data-user-id');
-            document.getElementById('edit-modal').style.display = 'block';
-        }
-
-        function handleCloseEditModalButton() {
-            document.getElementById('edit-modal').style.display = 'none';
-        }
-
-        function handleEditFormSubmit(event) {
-
-        }
 
         function toggleInput(fieldId) {
             const field = document.getElementById(fieldId);
@@ -485,7 +404,7 @@
                 let linkData = await generateResponse.json();
                 if (generateResponse.ok) {
                     document.getElementById('modal-link').textContent = linkData['link'];
-                    document.getElementById('copy-link-modal').style.display = 'flex'; // Show the modal
+                    document.getElementById('modal').style.display = 'flex'; // Show the modal
                 } else {
                     if (linkData['error']) {
                         alert("Failed to create invitation: " + linkData['error']);
@@ -517,7 +436,7 @@
 
 
         function closeModal() {
-            document.getElementById('copy-link-modal').style.display = 'none';
+            document.getElementById('modal').style.display = 'none';
 
             // Clear form inputs
             const form = document.getElementById('invitationForm');
