<!DOCTYPE html>
<html lang="en">
    <head>
        <meta charset="UTF-8">
        <meta name="viewport" content="width=device-width, initial-scale=1.0">
        <title>Hello World Example</title>
        <style>
        body {
            font-family: Arial, sans-serif;
            text-align: center;
            padding: 20px;
        }
        img {
            max-width: 100%;
            height: auto;
            margin-top: 20px;
        }
        .button-container {
            margin-top: 20px;
        }
        button {
            padding: 10px 20px;
            font-size: 16px;
            margin: 10px;
            cursor: pointer;
            border: none;
            background-color: #4CAF50;
            color: white;
            border-radius: 5px;
        }
        button:hover {
            background-color: #45a049;
        }

        /* Modal (hidden by default) */
        .modal {
            display: none;
            position: fixed;
            z-index: 1;
            left: 0;
            top: 0;
            width: 100%;
            height: 100%;
            overflow: auto;
            background-color: rgba(0,0,0,0.4);
            padding-top: 60px;
        }

        /* Modal Content */
        .modal-content {
            background-color: #fff;
            margin: 5% auto;
            padding: 20px;
            border: 1px solid #888;
            width: 80%;
            max-width: 400px;
            border-radius: 8px;
            text-align: center;
        }

        /* Modal success style */
        .modal-success {
            background-color: #4CAF50;
            color: white;
        }

        /* Modal error style */
        .modal-error {
            background-color: #f44336;
            color: white;
        }

        /* Close button */
        .close {
            color: white;
            font-size: 28px;
            font-weight: bold;
            position: absolute;
            top: 5px;
            right: 10px;
            background: none;
            border: none;
        }
<<<<<<< HEAD
    </style>
</head>
<body>

    <h1>Hello, World!</h1>

    <div class="button-container">
        <button onclick="window.location.href='/interactiveTest/'">Go to Interactive Test</button>
        <button onclick="fetchData()">Upload Data</button>
        <button onclick="window.location.href='/authentication/'">Login</button>
    </div>

    <h2>Observatory GIF</h2>
    <iframe src="https://giphy.com/embed/FlodpfQUBSp20" width="480" height="370" style="max-width: 100%; height: auto;" frameBorder="0" class="giphy-embed" allowFullScreen></iframe>

    <div class="modal" id="responseModal">
        <div class="modal-content" id="modalContent">
            <span class="close" onclick="closeModal()">&times;</span>
            <h2 id="modalTitle"></h2>
            <p id="modalMessage"></p>
=======
        </style>
    </head>
    <body>
        <h1>Hello, World!</h1>
        <div class="button-container">
            <button onclick="window.location.href='/interactiveTest/'">Go to Interactive Test</button>
            <button onclick="fetchData()">Fetch Data</button>
>>>>>>> 9dbbc1f2
        </div>
        <h2>Observatory GIF</h2>
        <iframe src="https://giphy.com/embed/FlodpfQUBSp20"
                width="480"
                height="370"
                style="max-width: 100%;
                       height: auto"
                frameBorder="0"
                class="giphy-embed"
                allowFullScreen></iframe>
        <div class="modal" id="responseModal">
            <div class="modal-content" id="modalContent">
                <span class="close" onclick="closeModal()">&times;</span>
                <h2 id="modalTitle"></h2>
                <p id="modalMessage"></p>
            </div>
        </div>
        <script>
        function fetchData() {
            const myHeaders = new Headers();
            myHeaders.append("Content-Type", "application/json");

            const raw = JSON.stringify({
              "target": {
                "name": "test",
                "coordinates": "nach süden gucken"
              },
              "filter_set": "some",
              "observatory": "nr 1"
            });

            const requestOptions = {
              method: "POST",
              headers: myHeaders,
              body: raw,
              redirect: "follow"
            };

            fetch("http://localhost:8000/observations/create/", requestOptions)
              .then((response) => response.json())
              .then((result) => {
                  console.log(result);
                  showModal('success', 'Success!', 'Data uploaded successfully!');
              })
              .catch((error) => {
                  console.error(error);
                  showModal('error', 'Error!', 'Failed to fetch data. Please try again.');
              });
        }

        // Function to show the modal
        function showModal(type, title, message) {
            const modal = document.getElementById("responseModal");
            const modalContent = document.getElementById("modalContent");
            const modalTitle = document.getElementById("modalTitle");
            const modalMessage = document.getElementById("modalMessage");

            modal.style.display = "block";
            modalTitle.textContent = title;
            modalMessage.textContent = message;

            // Add appropriate class for success or error
            if (type === 'success') {
                modalContent.className = "modal-content modal-success";
            } else if (type === 'error') {
                modalContent.className = "modal-content modal-error";
            }
        }

        // Function to close the modal
        function closeModal() {
            const modal = document.getElementById("responseModal");
            modal.style.display = "none";
        }

        // Close modal if clicked outside the modal content
        window.onclick = function(event) {
            const modal = document.getElementById("responseModal");
            if (event.target === modal) {
                modal.style.display = "none";
            }
        }
        </script>
    </body>
</html><|MERGE_RESOLUTION|>--- conflicted
+++ resolved
@@ -1,126 +1,109 @@
-<!DOCTYPE html>
+<!doctype html>
 <html lang="en">
     <head>
-        <meta charset="UTF-8">
-        <meta name="viewport" content="width=device-width, initial-scale=1.0">
+        <meta charset="UTF-8" />
+        <meta name="viewport" content="width=device-width, initial-scale=1.0" />
         <title>Hello World Example</title>
         <style>
-        body {
-            font-family: Arial, sans-serif;
-            text-align: center;
-            padding: 20px;
-        }
-        img {
-            max-width: 100%;
-            height: auto;
-            margin-top: 20px;
-        }
-        .button-container {
-            margin-top: 20px;
-        }
-        button {
-            padding: 10px 20px;
-            font-size: 16px;
-            margin: 10px;
-            cursor: pointer;
-            border: none;
-            background-color: #4CAF50;
-            color: white;
-            border-radius: 5px;
-        }
-        button:hover {
-            background-color: #45a049;
-        }
+            body {
+                font-family: Arial, sans-serif;
+                text-align: center;
+                padding: 20px;
+            }
+            img {
+                max-width: 100%;
+                height: auto;
+                margin-top: 20px;
+            }
+            .button-container {
+                margin-top: 20px;
+            }
+            button {
+                padding: 10px 20px;
+                font-size: 16px;
+                margin: 10px;
+                cursor: pointer;
+                border: none;
+                background-color: #4caf50;
+                color: white;
+                border-radius: 5px;
+            }
+            button:hover {
+                background-color: #45a049;
+            }
 
-        /* Modal (hidden by default) */
-        .modal {
-            display: none;
-            position: fixed;
-            z-index: 1;
-            left: 0;
-            top: 0;
-            width: 100%;
-            height: 100%;
-            overflow: auto;
-            background-color: rgba(0,0,0,0.4);
-            padding-top: 60px;
-        }
+            /* Modal (hidden by default) */
+            .modal {
+                display: none;
+                position: fixed;
+                z-index: 1;
+                left: 0;
+                top: 0;
+                width: 100%;
+                height: 100%;
+                overflow: auto;
+                background-color: rgba(0, 0, 0, 0.4);
+                padding-top: 60px;
+            }
 
-        /* Modal Content */
-        .modal-content {
-            background-color: #fff;
-            margin: 5% auto;
-            padding: 20px;
-            border: 1px solid #888;
-            width: 80%;
-            max-width: 400px;
-            border-radius: 8px;
-            text-align: center;
-        }
+            /* Modal Content */
+            .modal-content {
+                background-color: #fff;
+                margin: 5% auto;
+                padding: 20px;
+                border: 1px solid #888;
+                width: 80%;
+                max-width: 400px;
+                border-radius: 8px;
+                text-align: center;
+            }
 
-        /* Modal success style */
-        .modal-success {
-            background-color: #4CAF50;
-            color: white;
-        }
+            /* Modal success style */
+            .modal-success {
+                background-color: #4caf50;
+                color: white;
+            }
 
-        /* Modal error style */
-        .modal-error {
-            background-color: #f44336;
-            color: white;
-        }
+            /* Modal error style */
+            .modal-error {
+                background-color: #f44336;
+                color: white;
+            }
 
-        /* Close button */
-        .close {
-            color: white;
-            font-size: 28px;
-            font-weight: bold;
-            position: absolute;
-            top: 5px;
-            right: 10px;
-            background: none;
-            border: none;
-        }
-<<<<<<< HEAD
-    </style>
-</head>
-<body>
-
-    <h1>Hello, World!</h1>
-
-    <div class="button-container">
-        <button onclick="window.location.href='/interactiveTest/'">Go to Interactive Test</button>
-        <button onclick="fetchData()">Upload Data</button>
-        <button onclick="window.location.href='/authentication/'">Login</button>
-    </div>
-
-    <h2>Observatory GIF</h2>
-    <iframe src="https://giphy.com/embed/FlodpfQUBSp20" width="480" height="370" style="max-width: 100%; height: auto;" frameBorder="0" class="giphy-embed" allowFullScreen></iframe>
-
-    <div class="modal" id="responseModal">
-        <div class="modal-content" id="modalContent">
-            <span class="close" onclick="closeModal()">&times;</span>
-            <h2 id="modalTitle"></h2>
-            <p id="modalMessage"></p>
-=======
+            /* Close button */
+            .close {
+                color: white;
+                font-size: 28px;
+                font-weight: bold;
+                position: absolute;
+                top: 5px;
+                right: 10px;
+                background: none;
+                border: none;
+            }
         </style>
     </head>
     <body>
         <h1>Hello, World!</h1>
         <div class="button-container">
-            <button onclick="window.location.href='/interactiveTest/'">Go to Interactive Test</button>
-            <button onclick="fetchData()">Fetch Data</button>
->>>>>>> 9dbbc1f2
+            <button onclick="window.location.href='/interactiveTest/'">
+                Go to Interactive Test
+            </button>
+            <button onclick="fetchData()">Upload Data</button
+            ><button onclick="window.location.href='/authentication/'">
+                Login
+            </button>
         </div>
         <h2>Observatory GIF</h2>
-        <iframe src="https://giphy.com/embed/FlodpfQUBSp20"
-                width="480"
-                height="370"
-                style="max-width: 100%;
-                       height: auto"
-                frameBorder="0"
-                class="giphy-embed"
-                allowFullScreen></iframe>
+        <iframe
+            src="https://giphy.com/embed/FlodpfQUBSp20"
+            width="480"
+            height="370"
+            style="max-width: 100%; height: auto"
+            frameborder="0"
+            class="giphy-embed"
+            allowfullscreen
+        ></iframe>
         <div class="modal" id="responseModal">
             <div class="modal-content" id="modalContent">
                 <span class="close" onclick="closeModal()">&times;</span>
@@ -129,70 +112,81 @@
             </div>
         </div>
         <script>
-        function fetchData() {
-            const myHeaders = new Headers();
-            myHeaders.append("Content-Type", "application/json");
+            function fetchData() {
+                const myHeaders = new Headers();
+                myHeaders.append("Content-Type", "application/json");
 
-            const raw = JSON.stringify({
-              "target": {
-                "name": "test",
-                "coordinates": "nach süden gucken"
-              },
-              "filter_set": "some",
-              "observatory": "nr 1"
-            });
+                const raw = JSON.stringify({
+                    target: {
+                        name: "test",
+                        coordinates: "nach süden gucken",
+                    },
+                    filter_set: "some",
+                    observatory: "nr 1",
+                });
 
-            const requestOptions = {
-              method: "POST",
-              headers: myHeaders,
-              body: raw,
-              redirect: "follow"
-            };
+                const requestOptions = {
+                    method: "POST",
+                    headers: myHeaders,
+                    body: raw,
+                    redirect: "follow",
+                };
 
-            fetch("http://localhost:8000/observations/create/", requestOptions)
-              .then((response) => response.json())
-              .then((result) => {
-                  console.log(result);
-                  showModal('success', 'Success!', 'Data uploaded successfully!');
-              })
-              .catch((error) => {
-                  console.error(error);
-                  showModal('error', 'Error!', 'Failed to fetch data. Please try again.');
-              });
-        }
+                fetch(
+                    "http://localhost:8000/observations/create/",
+                    requestOptions,
+                )
+                    .then((response) => response.json())
+                    .then((result) => {
+                        console.log(result);
+                        showModal(
+                            "success",
+                            "Success!",
+                            "Data uploaded successfully!",
+                        );
+                    })
+                    .catch((error) => {
+                        console.error(error);
+                        showModal(
+                            "error",
+                            "Error!",
+                            "Failed to fetch data. Please try again.",
+                        );
+                    });
+            }
 
-        // Function to show the modal
-        function showModal(type, title, message) {
-            const modal = document.getElementById("responseModal");
-            const modalContent = document.getElementById("modalContent");
-            const modalTitle = document.getElementById("modalTitle");
-            const modalMessage = document.getElementById("modalMessage");
+            // Function to show the modal
+            function showModal(type, title, message) {
+                const modal = document.getElementById("responseModal");
+                const modalContent = document.getElementById("modalContent");
+                const modalTitle = document.getElementById("modalTitle");
+                const modalMessage = document.getElementById("modalMessage");
 
-            modal.style.display = "block";
-            modalTitle.textContent = title;
-            modalMessage.textContent = message;
+                modal.style.display = "block";
+                modalTitle.textContent = title;
+                modalMessage.textContent = message;
 
-            // Add appropriate class for success or error
-            if (type === 'success') {
-                modalContent.className = "modal-content modal-success";
-            } else if (type === 'error') {
-                modalContent.className = "modal-content modal-error";
+                // Add appropriate class for success or error
+                if (type === "success") {
+                    modalContent.className = "modal-content modal-success";
+                } else if (type === "error") {
+                    modalContent.className = "modal-content modal-error";
+                }
             }
-        }
 
-        // Function to close the modal
-        function closeModal() {
-            const modal = document.getElementById("responseModal");
-            modal.style.display = "none";
-        }
-
-        // Close modal if clicked outside the modal content
-        window.onclick = function(event) {
-            const modal = document.getElementById("responseModal");
-            if (event.target === modal) {
+            // Function to close the modal
+            function closeModal() {
+                const modal = document.getElementById("responseModal");
                 modal.style.display = "none";
             }
-        }
+
+            // Close modal if clicked outside the modal content
+            window.onclick = function (event) {
+                const modal = document.getElementById("responseModal");
+                if (event.target === modal) {
+                    modal.style.display = "none";
+                }
+            };
         </script>
     </body>
 </html>