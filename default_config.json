{
  "observatories": [
    {
      "name": "TURMX",
      "horizon_offset": 0.0,
      "min_stars": -1,
      "max_HFR": 4.0,
      "max_guide_error": 1000.0,
      "filters": [
        "Luminance",
        "Red",
        "Green",
        "Blue",
        "Hydrogen",
        "Oxygen",
        "Sulfur"
      ],
      "exposure_settings": [
        {
          "type": "IMAGING",
          "gain": 100,
          "offset": 50,
          "binning": 1,
          "subframe": 1.0
        },
        {
          "type": "EXOPLANET",
          "gain": 0,
          "offset": 50,
          "binning": 1,
          "subframe": 0.25
        },
        {
          "type": "VARIABLE",
          "gain": 0,
          "offset": 50,
          "binning": 1,
          "subframe": 0.25
        },
        {
          "type": "MONITOR",
          "gain": 0,
          "offset": 50,
          "binning": 1,
          "subframe": 0.25
        }
      ]
    },
    {
      "name": "TURMX2",
      "horizon_offset": 0.0,
      "min_stars": -1,
      "max_HFR": 6.0,
      "max_guide_error": 1000.0,
      "filters": [
        "Luminance",
        "Red",
        "Green",
        "Blue",
        "Hydrogen",
        "Oxygen",
        "Sloan_R",
        "Sloan_G",
        "Sloan_I"
      ],
      "exposure_settings": [
        {
          "type": "IMAGING",
          "gain": 2750,
          "offset": 0,
          "binning": 1,
          "subframe": 1.0
        },
        {
          "type": "EXOPLANET",
          "gain": 0,
          "offset": 0,
          "binning": 1,
          "subframe": 0.5
        },
        {
          "type": "VARIABLE",
          "gain": 0,
          "offset": 0,
          "binning": 1,
          "subframe": 0.5
        },
        {
          "type": "MONITOR",
          "gain": 0,
          "offset": 0,
          "binning": 1,
          "subframe": 0.5
        }
      ]
    }
  ],
  "filters": [
    {
      "name": "Luminance",
      "type": "L",
      "moon_separation_angle": 100,
      "moon_separation_width": 7
    },
    {
      "name": "Red",
      "type": "R",
      "moon_separation_angle": 100,
      "moon_separation_width": 7
    },
    {
      "name": "Green",
      "type": "G",
      "moon_separation_angle": 100,
      "moon_separation_width": 7
    },
    {
      "name": "Blue",
      "type": "B",
      "moon_separation_angle": 100,
      "moon_separation_width": 7
    },
    {
      "name": "Hydrogen",
      "type": "H",
      "moon_separation_angle": 70,
      "moon_separation_width": 7
    },
    {
      "name": "Oxygen",
      "type": "O",
      "moon_separation_angle": 70,
      "moon_separation_width": 7
    },
    {
      "name": "Sulfur",
      "type": "S",
      "moon_separation_angle": 70,
      "moon_separation_width": 7
    },
    {
      "name": "Sloan_R",
      "type": "SR",
      "moon_separation_angle": 50,
      "moon_separation_width": 7
    },
    {
      "name": "Sloan_G",
      "type": "SG",
      "moon_separation_angle": 50,
      "moon_separation_width": 7
    },
    {
      "name": "Sloan_I",
      "type": "SI",
      "moon_separation_angle": 50,
      "moon_separation_width": 7
    }
  ],
<<<<<<< HEAD
  "expert_settings": {
    "exposure_time": 120,
    "frames_per_filter": 10,
    "dither_every": 0,
    "binning": 1,
    "sub_frame": 1.0,
    "gain": 0,
    "offset": 0,
    "minimum_altitude": 30,
    "moon_separation_angle": 50,
    "moon_separation_width": 7,
    "priority": 10
  }
=======
  "request_settings_defaults":
    {
      "frames_per_filter": 10,
      "minimum_altitude": 30,
      "exposure_time": 120,
      "dither_every": 0,
      "binning": 1,
      "subframe": 1.0,
      "gain": 0,
      "offset": 0,
      "moon_separation_angle": 50,
      "moon_separation_width": 7,
      "priority": 10,
      "cadence": 1
    }
>>>>>>> 1fa9d298
}<|MERGE_RESOLUTION|>--- conflicted
+++ resolved
@@ -157,21 +157,6 @@
       "moon_separation_width": 7
     }
   ],
-<<<<<<< HEAD
-  "expert_settings": {
-    "exposure_time": 120,
-    "frames_per_filter": 10,
-    "dither_every": 0,
-    "binning": 1,
-    "sub_frame": 1.0,
-    "gain": 0,
-    "offset": 0,
-    "minimum_altitude": 30,
-    "moon_separation_angle": 50,
-    "moon_separation_width": 7,
-    "priority": 10
-  }
-=======
   "request_settings_defaults":
     {
       "frames_per_filter": 10,
@@ -187,5 +172,4 @@
       "priority": 10,
       "cadence": 1
     }
->>>>>>> 1fa9d298
 }