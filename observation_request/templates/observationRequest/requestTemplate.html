{% extends "base_template.html" %}
{% block title %}Create Observation{% endblock %}
{% block style %}
    {% load static %}
    <link rel="preconnect" href="https://fonts.googleapis.com">
    <link rel="preconnect" href="https://fonts.gstatic.com" crossorigin>
    <link href="https://fonts.googleapis.com/css2?family=Source+Sans+3:ital,wght@0,200..900;1,200..900&display=swap"
          rel="stylesheet">
    <link rel="stylesheet" href="{% static "/css/inputs.css" %}">
    <link rel='stylesheet'
          href='https://unpkg.com/boxicons@2.1.4/css/boxicons.min.css'>
    <style></style>
{% endblock %}
{% block scripts %}
    <script src="{% static '/js/turminputs.js' %}"></script>
    <script> onload = _ => {
        check_radio_if_none_selected()
    };
    </script>
{% endblock %}
{% block content %}
<<<<<<< HEAD
    <div class="content_wrapper form_wrapper">
        <header class="form_body">
            <div class="container_center">
                <h1>Create New Observation</h1>
            </div>
        </header>
        <form class="input_form" id="form" onsubmit="submitForm(event, this)">
            {% for name, form in forms %}
                <article class="form_body">
                    <h2 class="sub_form_heading">{{ name }}</h2>
                    <div class="form_center">{{ form }}</div>
                </article>
            {% endfor %}
            {% csrf_token %}
            <input type="submit" class="base_button">
            <p class="error_msg" id="error_msg"></p>
        </form>
=======
    <div class="middle">
        <div class="content_wrapper">
            <header class="form_body">
                <div class="container_center">
                    <h1>Create New Observation</h1>
                </div>
            </header>
            <form class="input_form"
                  id="form"
                  onsubmit="submitForm(event, this, '{{ create_form_url }}', '{% url "dashboard" %}')">
                {% for name, form in forms %}
                    <article class="form_body">
                        <h2 class="sub_form_heading">{{ name }}</h2>
                        <div class="form_center">{{ form }}</div>
                    </article>
                {% endfor %}
                {% csrf_token %}
                <input type="submit" class="base_button">
            </form>
        </div>
>>>>>>> f80082dd
    </div>
{% endblock %}<|MERGE_RESOLUTION|>--- conflicted
+++ resolved
@@ -19,14 +19,15 @@
     </script>
 {% endblock %}
 {% block content %}
-<<<<<<< HEAD
     <div class="content_wrapper form_wrapper">
         <header class="form_body">
             <div class="container_center">
                 <h1>Create New Observation</h1>
             </div>
         </header>
-        <form class="input_form" id="form" onsubmit="submitForm(event, this)">
+        <form class="input_form"
+              id="form"
+              onsubmit="submitForm(event, this, '{{ create_form_url }}', '{% url "dashboard" %}')">
             {% for name, form in forms %}
                 <article class="form_body">
                     <h2 class="sub_form_heading">{{ name }}</h2>
@@ -35,29 +36,6 @@
             {% endfor %}
             {% csrf_token %}
             <input type="submit" class="base_button">
-            <p class="error_msg" id="error_msg"></p>
         </form>
-=======
-    <div class="middle">
-        <div class="content_wrapper">
-            <header class="form_body">
-                <div class="container_center">
-                    <h1>Create New Observation</h1>
-                </div>
-            </header>
-            <form class="input_form"
-                  id="form"
-                  onsubmit="submitForm(event, this, '{{ create_form_url }}', '{% url "dashboard" %}')">
-                {% for name, form in forms %}
-                    <article class="form_body">
-                        <h2 class="sub_form_heading">{{ name }}</h2>
-                        <div class="form_center">{{ form }}</div>
-                    </article>
-                {% endfor %}
-                {% csrf_token %}
-                <input type="submit" class="base_button">
-            </form>
-        </div>
->>>>>>> f80082dd
     </div>
 {% endblock %}